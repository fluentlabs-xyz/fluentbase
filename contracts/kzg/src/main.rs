#![cfg_attr(target_arch = "wasm32", no_std, no_main)]
extern crate alloc;
extern crate fluentbase_sdk;

<<<<<<< HEAD
use fluentbase_sdk::{
    alloc_slice,
    entrypoint,
    Bytes,
    ContractContextReader,
    ExitCode,
    SharedAPI,
};
=======
use fluentbase_sdk::{alloc_slice, entrypoint, Bytes, ContextReader, ExitCode, SharedAPI};
use revm_precompile::primitives::Env;
>>>>>>> 05d00874

pub fn main_entry(mut sdk: impl SharedAPI) {
    // read full input data
    let gas_limit = sdk.context().contract_gas_limit();
    let input_length = sdk.input_size();
    let mut input = alloc_slice(input_length as usize);
    sdk.read(&mut input, 0);
    let input = Bytes::copy_from_slice(input);
    // call blake2 function
    let result = precompile::kzg_point_evaluation::run(&input, gas_limit)
        .unwrap_or_else(|err| sdk.exit(ExitCode::from(err)));
    sdk.sync_evm_gas(result.gas_used, 0);
    // write output
    sdk.write(result.bytes.as_ref());
}

entrypoint!(main_entry);

#[cfg(test)]
mod tests {
    use super::*;
    use fluentbase_sdk::{hex, ContractContextV1, FUEL_DENOM_RATE};
    use fluentbase_sdk_testing::HostTestingContext;
    use precompile::kzg_point_evaluation::VERSIONED_HASH_VERSION_KZG;

    fn exec_evm_precompile(inputs: &[u8], expected: &[u8], expected_gas: u64) {
        let gas_limit = 10_000_000;
        let sdk = HostTestingContext::default()
            .with_input(Bytes::copy_from_slice(inputs))
            .with_contract_context(ContractContextV1 {
                gas_limit,
                ..Default::default()
            })
            .with_gas_limit(gas_limit);
        main_entry(sdk.clone());
        let output = sdk.take_output();
        assert_eq!(output, expected);
        let gas_remaining = sdk.fuel() / FUEL_DENOM_RATE;
        assert_eq!(gas_limit - gas_remaining, expected_gas);
    }

    #[test]
    fn test_kzg_proof_case_correct_proof() {
        // test data from: https://github.com/ethereum/c-kzg-4844/blob/main/tests/verify_kzg_proof/kzg-mainnet/verify_kzg_proof_case_correct_proof_31ebd010e6098750/data.yaml
        let commitment = hex!("8f59a8d2a1a625a17f3fea0fe5eb8c896db3764f3185481bc22f91b4aaffcca25f26936857bc3a7c2539ea8ec3a952b7").to_vec();
        let mut versioned_hash =
            hex!("f7e798154708fe7789429634053cbf9f99b619f9f084048927333fce637f549b").to_vec();
        versioned_hash[0] = VERSIONED_HASH_VERSION_KZG;
        let z = hex!("73eda753299d7d483339d80809a1d80553bda402fffe5bfeffffffff00000000").to_vec();
        let y = hex!("1522a4a7f34e1ea350ae07c29c96c7e79655aa926122e95fe69fcbd932ca49e9").to_vec();
        let proof = hex!("a62ad71d14c5719385c0686f1871430475bf3a00f0aa3f7b8dd99a9abc2160744faf0070725e00b60ad9a026a15b1a8c").to_vec();
        let input = [versioned_hash, z, y, commitment, proof].concat();
        let expected_output = &hex!("000000000000000000000000000000000000000000000000000000000000100073eda753299d7d483339d80809a1d80553bda402fffe5bfeffffffff00000001");
        let gas = 50000;
        exec_evm_precompile(&input, expected_output, gas);
    }
}<|MERGE_RESOLUTION|>--- conflicted
+++ resolved
@@ -2,19 +2,7 @@
 extern crate alloc;
 extern crate fluentbase_sdk;
 
-<<<<<<< HEAD
-use fluentbase_sdk::{
-    alloc_slice,
-    entrypoint,
-    Bytes,
-    ContractContextReader,
-    ExitCode,
-    SharedAPI,
-};
-=======
 use fluentbase_sdk::{alloc_slice, entrypoint, Bytes, ContextReader, ExitCode, SharedAPI};
-use revm_precompile::primitives::Env;
->>>>>>> 05d00874
 
 pub fn main_entry(mut sdk: impl SharedAPI) {
     // read full input data
