--- conflicted
+++ resolved
@@ -15,10 +15,7 @@
     AsContext, AsContextMut, ElementSegment, Error, Extern, ExternType, FuncRef, FuncType, Global,
     Instance, InstanceEntity, InstanceEntityBuilder, Memory, Table, Value,
 };
-<<<<<<< HEAD
-=======
 use fluentbase_rwasm_core::common::{Trap, UntypedValue};
->>>>>>> 1a628e39
 
 impl Module {
     /// Instantiates a new [`Instance`] from the given compiled [`Module`].
