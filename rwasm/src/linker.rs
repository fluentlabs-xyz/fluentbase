use crate::{
    
    func::{FuncEntity, HostFuncEntity, HostFuncTrampolineEntity},
    module::{ImportName, ImportType},
    AsContext,
    AsContextMut,
    Caller,
    Engine,
    Error,
    Extern,
    ExternType,
    Func,
    FuncType,
    GlobalType,
    InstancePre,
    IntoFunc,
    MemoryType,
    Module,
    TableType,
    Value,
};
use fluentbase_rwasm_core::common::Trap;
use alloc::{
    collections::{btree_map::Entry, BTreeMap},
    sync::Arc,
    vec::Vec,
};
use core::{
    fmt,
    fmt::{Debug, Display},
    num::NonZeroUsize,
    ops::Deref,
};

/// An error that may occur upon operating with [`Linker`] instances.
#[derive(Debug)]
pub enum LinkerError {
    /// Encountered duplicate definitions for the same name.
    DuplicateDefinition {
        /// The duplicate import name of the definition.
        import_name: ImportName,
    },
    /// Encountered when no definition for an import is found.
    MissingDefinition {
        /// The name of the import for which no definition was found.
        name: ImportName,
        /// The type of the import for which no definition has been found.
        ty: ExternType,
    },
    /// Encountered when a definition with invalid type is found.
    InvalidTypeDefinition {
        /// The name of the import for which no definition was found.
        name: ImportName,
        /// The expected import type.
        expected: ExternType,
        /// The found definition type.
        found: ExternType,
    },
    /// Encountered when a [`FuncType`] does not match the expected [`FuncType`].
    FuncTypeMismatch {
        /// The name of the import with the mismatched type.
        name: ImportName,
        /// The expected [`FuncType`].
        expected: FuncType,
        /// The mismatching [`FuncType`] found.
        found: FuncType,
    },
    /// Encountered when a [`TableType`] does not match the expected [`TableType`].
    InvalidTableSubtype {
        /// The name of the import with the invalid [`TableType`].
        name: ImportName,
        /// The [`TableType`] that is supposed to be a subtype of `other`.
        ty: TableType,
        /// The [`TableType`] this is supposed to be a supertype of `ty`.
        other: TableType,
    },
    /// Encountered when a [`MemoryType`] does not match the expected [`MemoryType`].
    InvalidMemorySubtype {
        /// The name of the import with the invalid [`MemoryType`].
        name: ImportName,
        /// The [`MemoryType`] that is supposed to be a subtype of `other`.
        ty: MemoryType,
        /// The [`MemoryType`] this is supposed to be a supertype of `ty`.
        other: MemoryType,
    },
    /// Encountered when a [`GlobalType`] does not match the expected [`GlobalType`].
    GlobalTypeMismatch {
        /// The name of the import with the mismatched type.
        name: ImportName,
        /// The expected [`GlobalType`].
        expected: GlobalType,
        /// The mismatching [`GlobalType`] found.
        found: GlobalType,
    },
}

impl LinkerError {
    /// Creates a new [`LinkerError`] for when an imported definition was not found.
    fn missing_definition(import: &ImportType) -> Self {
        Self::MissingDefinition {
            name: import.import_name().clone(),
            ty: import.ty().clone(),
        }
    }

    /// Creates a new [`LinkerError`] for when an imported definition has an invalid type.
    fn invalid_type_definition(import: &ImportType, found: &ExternType) -> Self {
        Self::InvalidTypeDefinition {
            name: import.import_name().clone(),
            expected: import.ty().clone(),
            found: found.clone(),
        }
    }

    /// Create a new [`LinkerError`] for when a [`FuncType`] mismatched.
    fn func_type_mismatch(name: &ImportName, expected: &FuncType, found: &FuncType) -> Self {
        Self::FuncTypeMismatch {
            name: name.clone(),
            expected: expected.clone(),
            found: found.clone(),
        }
    }

    /// Create a new [`LinkerError`] for when a [`TableType`] `ty` unexpectedly is not a subtype of
    /// `other`.
    fn table_type_mismatch(name: &ImportName, ty: &TableType, other: &TableType) -> Self {
        Self::InvalidTableSubtype {
            name: name.clone(),
            ty: *ty,
            other: *other,
        }
    }

    /// Create a new [`LinkerError`] for when a [`MemoryType`] `ty` unexpectedly is not a subtype of
    /// `other`.
    fn invalid_memory_subtype(name: &ImportName, ty: &MemoryType, other: &MemoryType) -> Self {
        Self::InvalidMemorySubtype {
            name: name.clone(),
            ty: *ty,
            other: *other,
        }
    }

    /// Create a new [`LinkerError`] for when a [`GlobalType`] mismatched.
    fn global_type_mismatch(name: &ImportName, expected: &GlobalType, found: &GlobalType) -> Self {
        Self::GlobalTypeMismatch {
            name: name.clone(),
            expected: *expected,
            found: *found,
        }
    }
}

#[cfg(feature = "std")]
impl std::error::Error for LinkerError {}

impl Display for LinkerError {
    fn fmt(&self, f: &mut fmt::Formatter) -> fmt::Result {
        match self {
            Self::DuplicateDefinition { import_name } => {
                write!(
                    f,
                    "encountered duplicate definition with name `{import_name}`",
                )
            }
            Self::MissingDefinition { name, ty } => {
                write!(
                    f,
                    "cannot find definition for import {name} with type {ty:?}",
                )
            }
            Self::InvalidTypeDefinition {
                name,
                expected,
                found,
            } => {
                write!(f, "found definition for import {name} with type {expected:?} but found type {found:?}")
            }
            Self::FuncTypeMismatch {
                name,
                expected,
                found,
            } => {
                write!(
                    f,
                    "function type mismatch for import {name}: \
                    expected {expected:?} but found {found:?}",
                )
            }
            Self::InvalidTableSubtype { name, ty, other } => {
                write!(
                    f,
                    "import {name}: table type {ty:?} is not a subtype of {other:?}"
                )
            }
            Self::InvalidMemorySubtype { name, ty, other } => {
                write!(
                    f,
                    "import {name}: memory type {ty:?} is not a subtype of {other:?}"
                )
            }
            Self::GlobalTypeMismatch {
                name,
                expected,
                found,
            } => {
                write!(
                    f,
                    "global variable type mismatch for import {name}: \
                    expected {expected:?} but found {found:?}",
                )
            }
        }
    }
}

/// A symbol representing an interned string.
///
/// # Note
///
/// Comparing symbols for equality is equal to comparing their respective
/// interned strings for equality given that both symbol are coming from
/// the same string interner instance.
///
/// # Dev. Note
///
/// Internally we use [`NonZeroUsize`] so that `Option<Symbol>` can
/// be space optimized easily by the compiler. This is important since
/// in [`ImportKey`] we are making extensive use of `Option<Symbol>`.
#[derive(Debug, Copy, Clone, PartialOrd, Ord, PartialEq, Eq)]
#[repr(transparent)]
pub struct Symbol(NonZeroUsize);

impl Symbol {
    /// Creates a new symbol.
    ///
    /// # Panics
    ///
    /// If the `value` is equal to `usize::MAX`.
    pub fn from_usize(value: usize) -> Self {
        NonZeroUsize::new(value.wrapping_add(1))
            .map(Symbol)
            .expect("encountered invalid symbol value")
    }

    /// Returns the underlying `usize` value of the [`Symbol`].
    pub fn into_usize(self) -> usize {
        self.0.get().wrapping_sub(1)
    }
}

/// A string interner.
///
/// Efficiently interns strings and distributes symbols.
#[derive(Debug, Default, Clone)]
pub struct StringInterner {
    string2idx: BTreeMap<Arc<str>, Symbol>,
    strings: Vec<Arc<str>>,
}

impl StringInterner {
    /// Returns the next symbol.
    fn next_symbol(&self) -> Symbol {
        Symbol::from_usize(self.strings.len())
    }

    /// Returns the symbol of the string and interns it if necessary.
    pub fn get_or_intern(&mut self, string: &str) -> Symbol {
        match self.string2idx.get(string) {
            Some(symbol) => *symbol,
            None => {
                let symbol = self.next_symbol();
                let rc_string: Arc<str> = Arc::from(string);
                self.string2idx.insert(rc_string.clone(), symbol);
                self.strings.push(rc_string);
                symbol
            }
        }
    }

    /// Returns the symbol for the string if interned.
    pub fn get(&self, string: &str) -> Option<Symbol> {
        self.string2idx.get(string).copied()
    }

    /// Resolves the symbol to the underlying string.
    pub fn resolve(&self, symbol: Symbol) -> Option<&str> {
        self.strings.get(symbol.into_usize()).map(Deref::deref)
    }
}

/// Wasm import keys.
#[derive(Debug, Copy, Clone, PartialOrd, Ord, PartialEq, Eq)]
struct ImportKey {
    /// The name of the module for the definition.
    module: Symbol,
    /// The name of the definition within the module scope.
    name: Symbol,
}

/// A [`Linker`] definition.
enum Definition<T> {
    /// An external item from an [`Instance`](crate::Instance).
    Extern(Extern),
    /// A [`Linker`] internal host function.
    HostFunc(HostFuncTrampolineEntity<T>),
}

impl<T> Clone for Definition<T> {
    fn clone(&self) -> Self {
        match self {
            Self::Extern(definition) => Self::Extern(*definition),
            Self::HostFunc(host_func) => Self::HostFunc(host_func.clone()),
        }
    }
}

impl<T> Definition<T> {
    /// Returns the [`Extern`] item if this [`Definition`] is [`Definition::Extern`].
    ///
    /// Otherwise returns `None`.
    fn as_extern(&self) -> Option<&Extern> {
        match self {
            Definition::Extern(item) => Some(item),
            Definition::HostFunc(_) => None,
        }
    }

    /// Returns the [`ExternType`] of the [`Definition`].
    pub fn ty(&self, ctx: impl AsContext) -> ExternType {
        match self {
            Definition::Extern(item) => item.ty(ctx),
            Definition::HostFunc(host_func) => {
                let func_type = ctx
                    .as_context()
                    .store
                    .engine()
                    .resolve_func_type(host_func.ty_dedup(), FuncType::clone);
                ExternType::Func(func_type)
            }
        }
    }

    /// Returns the [`Func`] of the [`Definition`] if it is a function.
    ///
    /// Returns `None` otherwise.
    ///
    /// # Note
    ///
    /// - This allocates a new [`Func`] on the `ctx` if it is a [`Linker`] defined host function.
    /// - This unifies handling of [`Definition::Extern(Extern::Func)`] and
    ///   [`Definition::HostFunc`].
    pub fn as_func(&self, mut ctx: impl AsContextMut<UserState = T>) -> Option<Func> {
        match self {
            Definition::Extern(Extern::Func(func)) => Some(*func),
            Definition::HostFunc(host_func) => {
                let trampoline = ctx
                    .as_context_mut()
                    .store
                    .alloc_trampoline(host_func.trampoline().clone());
                let ty_dedup = host_func.ty_dedup();
                let entity = HostFuncEntity::new(*ty_dedup, trampoline);
                let func = ctx
                    .as_context_mut()
                    .store
                    .inner
                    .alloc_func(FuncEntity::Host(entity));
                Some(func)
            }
            _ => None,
        }
    }
}

/// [`Debug`]-wrapper for the definitions of a [`Linker`].
pub struct DebugDefinitions<'a, T> {
    /// The [`Engine`] of the [`Linker`].
    engine: &'a Engine,
    /// The definitions of the [`Linker`].
    definitions: &'a BTreeMap<ImportKey, Definition<T>>,
}

impl<'a, T> DebugDefinitions<'a, T> {
    /// Create a new [`Debug`]-wrapper for the [`Linker`] definitions.
    fn new(linker: &'a Linker<T>) -> Self {
        Self {
            engine: linker.engine(),
            definitions: &linker.definitions,
        }
    }
}

impl<'a, T> Debug for DebugDefinitions<'a, T> {
    fn fmt(&self, f: &mut fmt::Formatter<'_>) -> fmt::Result {
        let mut map = f.debug_map();
        for (name, definition) in self.definitions {
            match definition {
                Definition::Extern(definition) => {
                    map.entry(name, definition);
                }
                Definition::HostFunc(definition) => {
                    map.entry(name, &DebugHostFuncEntity::new(self.engine, definition));
                }
            }
        }
        map.finish()
    }
}

/// [`Debug`]-wrapper for [`HostFuncTrampolineEntity`] in the [`Linker`].
pub struct DebugHostFuncEntity<'a, T> {
    /// The [`Engine`] of the [`Linker`].
    engine: &'a Engine,
    /// The host function to be [`Debug`] formatted.
    host_func: &'a HostFuncTrampolineEntity<T>,
}

impl<'a, T> DebugHostFuncEntity<'a, T> {
    /// Create a new [`Debug`]-wrapper for the [`HostFuncTrampolineEntity`].
    fn new(engine: &'a Engine, host_func: &'a HostFuncTrampolineEntity<T>) -> Self {
        Self { engine, host_func }
    }
}

impl<'a, T> Debug for DebugHostFuncEntity<'a, T> {
    fn fmt(&self, f: &mut fmt::Formatter<'_>) -> fmt::Result {
        self.engine
            .resolve_func_type(self.host_func.ty_dedup(), |func_type| {
                f.debug_struct("HostFunc").field("ty", func_type).finish()
            })
    }
}

/// A linker used to define module imports and instantiate module instances.
pub struct Linker<T> {
    /// The underlying [`Engine`] for the [`Linker`].
    ///
    /// # Note
    ///
    /// Primarily required to define [`Linker`] owned host functions
    //  using [`Linker::func_wrap`] and [`Linker::func_new`]. TODO: implement methods
    engine: Engine,
    /// Allows to efficiently store strings and deduplicate them..
    strings: StringInterner,
    /// Stores the definitions given their names.
    definitions: BTreeMap<ImportKey, Definition<T>>,
}

impl<T> Debug for Linker<T> {
    fn fmt(&self, f: &mut fmt::Formatter) -> fmt::Result {
        f.debug_struct("Linker")
            .field("strings", &self.strings)
            .field("definitions", &DebugDefinitions::new(self))
            .finish()
    }
}

impl<T> Clone for Linker<T> {
    fn clone(&self) -> Linker<T> {
        Self {
            engine: self.engine.clone(),
            strings: self.strings.clone(),
            definitions: self.definitions.clone(),
        }
    }
}

impl<T> Default for Linker<T> {
    fn default() -> Self {
        Self::new(&Engine::default())
    }
}

impl<T> Linker<T> {
    /// Creates a new linker.
    pub fn new(engine: &Engine) -> Self {
        Self {
            engine: engine.clone(),
            strings: StringInterner::default(),
            definitions: BTreeMap::default(),
        }
    }

    /// Returns the underlying [`Engine`] of the [`Linker`].
    pub fn engine(&self) -> &Engine {
        &self.engine
    }

    /// Define a new item in this [`Linker`].
    ///
    /// # Errors
    ///
    /// If there already is a definition under the same name for this [`Linker`].
    pub fn define(
        &mut self,
        module: &str,
        name: &str,
        item: impl Into<Extern>,
    ) -> Result<&mut Self, LinkerError> {
        let key = self.import_key(module, name);
        self.insert(key, Definition::Extern(item.into()))?;
        Ok(self)
    }

    /// Creates a new named [`Func::new`]-style host [`Func`] for this [`Linker`].
    ///
    /// For more information see [`Linker::func_wrap`].
    ///
    /// # Errors
    ///
    /// If there already is a definition under the same name for this [`Linker`].
    pub fn func_new(
        &mut self,
        module: &str,
        name: &str,
        ty: FuncType,
        func: impl Fn(Caller<'_, T>, &[Value], &mut [Value]) -> Result<(), Trap> + Send + Sync + 'static,
    ) -> Result<&mut Self, LinkerError> {
        let func = HostFuncTrampolineEntity::new(&self.engine, ty, func);
        let key = self.import_key(module, name);
        self.insert(key, Definition::HostFunc(func))?;
        Ok(self)
    }

    /// Creates a new named [`Func::new`]-style host [`Func`] for this [`Linker`].
    ///
    /// For information how to use this API see [`Func::wrap`].
    ///
    /// This method creates a host function for this [`Linker`] under the given name.
    /// It is distint in its ability to create a [`Store`] independent
    /// host function. Host functions defined this way can be used to instantiate
    /// instances in multiple different [`Store`] entities.
    ///
    /// The same applies to other [`Linker`] methods to define new [`Func`] instances
    /// such as [`Linker::func_new`].
    ///
    /// In a concurrently running program, this means that these host functions
    /// could be called concurrently if different [`Store`] entities are executing on
    /// different threads.
    ///
    /// # Errors
    ///
    /// If there already is a definition under the same name for this [`Linker`].
    ///
    /// [`Store`]: crate::Store
    pub fn func_wrap<Params, Args>(
        &mut self,
        module: &str,
        name: &str,
        func: impl IntoFunc<T, Params, Args>,
    ) -> Result<&mut Self, LinkerError> {
        let func = HostFuncTrampolineEntity::wrap(&self.engine, func);
        let key = self.import_key(module, name);
        self.insert(key, Definition::HostFunc(func))?;
        Ok(self)
    }

    /// Returns the import key for the module name and item name.
    fn import_key(&mut self, module: &str, name: &str) -> ImportKey {
        ImportKey {
            module: self.strings.get_or_intern(module),
            name: self.strings.get_or_intern(name),
        }
    }

    /// Resolves the module and item name of the import key if any.
    fn resolve_import_key(&self, key: ImportKey) -> Option<(&str, &str)> {
        let module_name = self.strings.resolve(key.module)?;
        let item_name = self.strings.resolve(key.name)?;
        Some((module_name, item_name))
    }

    /// Inserts the extern item under the import key.
    ///
    /// # Errors
    ///
    /// If there already is a definition for the import key for this [`Linker`].
    fn insert(&mut self, key: ImportKey, item: Definition<T>) -> Result<(), LinkerError> {
        match self.definitions.entry(key) {
            Entry::Occupied(_) => {
                let (module_name, field_name) = self
                    .resolve_import_key(key)
                    .unwrap_or_else(|| panic!("encountered missing import names for key {key:?}"));
                let import_name = ImportName::new(module_name, field_name);
                return Err(LinkerError::DuplicateDefinition { import_name });
            }
            Entry::Vacant(v) => {
                v.insert(item);
            }
        }
        Ok(())
    }

    /// Looks up a defined [`Extern`] by name in this [`Linker`].
    ///
    /// - Returns `None` if this name was not previously defined in this [`Linker`].
    /// - Returns `None` if the definition is a [`Linker`] defined host function.
    ///
    /// # Panics
    ///
    /// If the [`Engine`] of this [`Linker`] and the [`Engine`] of `context` are not the same.
    pub fn get(
        &self,
        context: impl AsContext<UserState = T>,
        module: &str,
        name: &str,
    ) -> Option<Extern> {
        match self.get_definition(context, module, name) {
            Some(Definition::Extern(item)) => Some(*item),
            _ => None,
        }
    }

    /// Looks up a [`Definition`] by name in this [`Linker`].
    ///
    /// Returns `None` if this name was not previously defined in this [`Linker`].
    ///
    /// # Panics
    ///
    /// If the [`Engine`] of this [`Linker`] and the [`Engine`] of `context` are not the same.
    fn get_definition(
        &self,
        context: impl AsContext<UserState = T>,
        module: &str,
        name: &str,
    ) -> Option<&Definition<T>> {
        assert!(Engine::same(
            context.as_context().store.engine(),
            self.engine()
        ));

        let key = ImportKey {
            module: self.strings.get(module)?,
            name: self
                .strings
                .get(name)
                .or(self.strings.get(format!("{}:{}", module, name).as_str()))?,
        };
        self.definitions.get(&key)
    }

    /// Instantiates the given [`Module`] using the definitions in the [`Linker`].
    ///
    /// # Panics
    ///
    /// If the [`Engine`] of the [`Linker`] and `context` are not the same.
    ///
    /// # Errors
    ///
    /// - If the linker does not define imports of the instantiated [`Module`].
    /// - If any imported item does not satisfy its type requirements.
    pub fn instantiate(
        &self,
        mut context: impl AsContextMut<UserState = T>,
        module: &Module,
    ) -> Result<InstancePre, Error> {
        assert!(Engine::same(self.engine(), context.as_context().engine()));
        // TODO: possibly add further resource limtation here on number of externals.
        // Not clear that user can't import the same external lots of times to inflate this.
        let externals = module
            .imports()
            .map(|import| self.process_import(&mut context, import))
            .collect::<Result<Vec<Extern>, Error>>()?;
        module.instantiate(context, externals)
    }

    /// Processes a single [`Module`] import.
    ///
    /// # Panics
    ///
    /// If the [`Engine`] of the [`Linker`] and `context` are not the same.
    ///
    /// # Errors
    ///
    /// If the imported item does not satisfy constraints set by the [`Module`].
    fn process_import(
        &self,
        mut context: impl AsContextMut<UserState = T>,
        import: ImportType,
    ) -> Result<Extern, Error> {
        assert!(Engine::same(self.engine(), context.as_context().engine()));
        let import_name = import.import_name();
        let module_name = import.module();
        let field_name = import.name();
        let resolved = self
            .get_definition(context.as_context(), module_name, field_name)
            .ok_or_else(|| LinkerError::missing_definition(&import))?;
        let invalid_type = || LinkerError::invalid_type_definition(&import, &resolved.ty(&context));
        match import.ty() {
            ExternType::Func(expected_type) => {
                let found_type = resolved
                    .ty(&context)
                    .func()
                    .cloned()
                    .ok_or_else(invalid_type)?;
                if &found_type != expected_type {
                    return Err(LinkerError::func_type_mismatch(
                        import_name,
                        expected_type,
                        &found_type,
                    ))
                    .map_err(Into::into);
                }
                let func = resolved
                    .as_func(&mut context)
                    .expect("already asserted that `resolved` is a function");
                Ok(Extern::Func(func))
            }
            ExternType::Table(expected_type) => {
                let table = resolved
                    .as_extern()
                    .copied()
                    .and_then(Extern::into_table)
                    .ok_or_else(invalid_type)?;
                let found_type = table.dynamic_ty(context);
                found_type.is_subtype_or_err(expected_type).map_err(|_| {
                    LinkerError::table_type_mismatch(import_name, expected_type, &found_type)
                })?;
                Ok(Extern::Table(table))
            }
            ExternType::Memory(expected_type) => {
                let memory = resolved
                    .as_extern()
                    .copied()
                    .and_then(Extern::into_memory)
                    .ok_or_else(invalid_type)?;
                let found_type = memory.dynamic_ty(context);
                found_type.is_subtype_or_err(expected_type).map_err(|_| {
                    LinkerError::invalid_memory_subtype(import_name, expected_type, &found_type)
                })?;
                Ok(Extern::Memory(memory))
            }
            ExternType::Global(expected_type) => {
                let global = resolved
                    .as_extern()
                    .copied()
                    .and_then(Extern::into_global)
                    .ok_or_else(invalid_type)?;
                let found_type = global.ty(context);
                if &found_type != expected_type {
                    return Err(LinkerError::global_type_mismatch(
                        import_name,
                        expected_type,
                        &found_type,
                    ))
                    .map_err(Into::into);
                }
                Ok(Extern::Global(global))
            }
        }
    }
}

#[cfg(test)]
mod tests {
<<<<<<< HEAD
=======
    use fluentbase_rwasm_core::common::ValueType;

>>>>>>> 1cda4c3e
    use super::*;
    use crate::{common::ValueType, Store};

    struct HostState {
        a: i32,
        b: i64,
    }

    #[test]
    fn linker_funcs_work() {
        let engine = Engine::default();
        let mut linker = <Linker<HostState>>::new(&engine);
        linker
            .func_new(
                "host",
                "get_a",
                FuncType::new([], [ValueType::I32]),
                |ctx: Caller<HostState>, _params: &[Value], results: &mut [Value]| {
                    results[0] = Value::from(ctx.data().a);
                    Ok(())
                },
            )
            .unwrap();
        linker
            .func_new(
                "host",
                "set_a",
                FuncType::new([ValueType::I32], []),
                |mut ctx: Caller<HostState>, params: &[Value], _results: &mut [Value]| {
                    ctx.data_mut().a = params[0].i32().unwrap();
                    Ok(())
                },
            )
            .unwrap();
        linker
            .func_wrap("host", "get_b", |ctx: Caller<HostState>| ctx.data().b)
            .unwrap();
        linker
            .func_wrap("host", "set_b", |mut ctx: Caller<HostState>, value: i64| {
                ctx.data_mut().b = value
            })
            .unwrap();
        let a_init = 42;
        let b_init = 77;
        let mut store = <Store<HostState>>::new(
            &engine,
            HostState {
                a: a_init,
                b: b_init,
            },
        );
        let wat = r#"
                (module
                    (import "host" "get_a" (func $host_get_a (result i32)))
                    (import "host" "set_a" (func $host_set_a (param i32)))
                    (import "host" "get_b" (func $host_get_b (result i64)))
                    (import "host" "set_b" (func $host_set_b (param i64)))

                    (func (export "wasm_get_a") (result i32)
                        (call $host_get_a)
                    )
                    (func (export "wasm_set_a") (param $param i32)
                        (call $host_set_a (local.get $param))
                    )

                    (func (export "wasm_get_b") (result i64)
                        (call $host_get_b)
                    )
                    (func (export "wasm_set_b") (param $param i64)
                        (call $host_set_b (local.get $param))
                    )
                )
            "#;
        let wasm = wat::parse_str(wat).unwrap();
        let module = Module::new(&engine, &wasm[..]).unwrap();
        let instance = linker
            .instantiate(&mut store, &module)
            .unwrap()
            .start(&mut store)
            .unwrap();

        let wasm_get_a = instance
            .get_typed_func::<(), i32>(&store, "wasm_get_a")
            .unwrap();
        let wasm_set_a = instance
            .get_typed_func::<i32, ()>(&store, "wasm_set_a")
            .unwrap();
        let wasm_get_b = instance
            .get_typed_func::<(), i64>(&store, "wasm_get_b")
            .unwrap();
        let wasm_set_b = instance
            .get_typed_func::<i64, ()>(&store, "wasm_set_b")
            .unwrap();

        assert_eq!(wasm_get_a.call(&mut store, ()).unwrap(), a_init);
        wasm_set_a.call(&mut store, 100).unwrap();
        assert_eq!(wasm_get_a.call(&mut store, ()).unwrap(), 100);

        assert_eq!(wasm_get_b.call(&mut store, ()).unwrap(), b_init);
        wasm_set_b.call(&mut store, 200).unwrap();
        assert_eq!(wasm_get_b.call(&mut store, ()).unwrap(), 200);
    }
}<|MERGE_RESOLUTION|>--- conflicted
+++ resolved
@@ -1,5 +1,5 @@
 use crate::{
-    
+
     func::{FuncEntity, HostFuncEntity, HostFuncTrampolineEntity},
     module::{ImportName, ImportType},
     AsContext,
@@ -753,11 +753,8 @@
 
 #[cfg(test)]
 mod tests {
-<<<<<<< HEAD
-=======
     use fluentbase_rwasm_core::common::ValueType;
 
->>>>>>> 1cda4c3e
     use super::*;
     use crate::{common::ValueType, Store};
 
