use crate::{
    arena::ArenaIndex,
    common::{Pages, UntypedValue, ValueType},
    engine::{
        bytecode::{BranchOffset, Instruction, LocalDepth, TableIdx},
        code_map::InstructionPtr,
        DropKeep,
    },
    module::{ConstExpr, DataSegment, DataSegmentKind, ElementSegmentKind, ImportName, Imported},
    rwasm::{
        binary_format::{BinaryFormat, BinaryFormatError, BinaryFormatWriter},
        compiler::drop_keep::{translate_drop_keep, DropKeepWithReturnParam},
        instruction_set::InstructionSet,
        FuncOrExport::Global,
        ImportLinker,
    },
    Config,
    Engine,
    FuncRef,
    FuncType,
    Module,
    Value,
};
use alloc::{collections::BTreeMap, rc::Rc, vec::Vec};
use core::ops::Deref;
<<<<<<< HEAD
use fluentbase_rwasm_core::common::{Pages, UntypedValue, ValueType, F32};
use std::cell::RefCell;
=======
>>>>>>> a3be90e5

mod drop_keep;
use crate::value::WithType;

#[derive(Debug)]
pub enum CompilerError {
    ModuleError(crate::Error),
    MissingEntrypoint,
    MissingFunction,
    NotSupported(&'static str),
    OutOfBuffer,
    BinaryFormat(BinaryFormatError),
    NotSupportedImport,
    UnknownImport(ImportName),
    MemoryUsageTooBig,
    DropKeepOutOfBounds,
}

impl Into<i32> for CompilerError {
    fn into(self) -> i32 {
        match self {
            CompilerError::ModuleError(_) => -1,
            CompilerError::MissingEntrypoint => -2,
            CompilerError::MissingFunction => -3,
            CompilerError::NotSupported(_) => -4,
            CompilerError::OutOfBuffer => -5,
            CompilerError::BinaryFormat(_) => -6,
            CompilerError::NotSupportedImport => -7,
            CompilerError::UnknownImport(_) => -8,
            CompilerError::MemoryUsageTooBig => -9,
            CompilerError::DropKeepOutOfBounds => -10,
        }
    }
}

pub trait Translator {
    fn translate(&self, result: &mut InstructionSet) -> Result<(), CompilerError>;
}

pub struct CompilerConfig {
    pub fuel_consume: bool,
    pub tail_call: bool,
    pub extended_const: bool,
    pub translate_sections: bool,
    pub with_state: bool,
    pub translate_func_as_inline: bool,
}

impl Default for CompilerConfig {
    fn default() -> Self {
        Self {
            fuel_consume: true,
            tail_call: true,
            extended_const: true,
            translate_sections: true,
            with_state: false,
            translate_func_as_inline: false,
        }
    }
}

impl CompilerConfig {
    pub fn fuel_consume(mut self, value: bool) -> Self {
        self.fuel_consume = value;

        self
    }

    pub fn tail_call(mut self, value: bool) -> Self {
        self.tail_call = value;

        self
    }

    pub fn extended_const(mut self, value: bool) -> Self {
        self.extended_const = value;

        self
    }

    pub fn translate_sections(mut self, value: bool) -> Self {
        self.translate_sections = value;

        self
    }

    pub fn with_state(mut self, value: bool) -> Self {
        self.with_state = value;

        self
    }

    pub fn translate_func_as_inline(mut self, value: bool) -> Self {
        self.translate_func_as_inline = value;

        self
    }
}

pub struct Compiler<'linker> {
    engine: Engine,
    module: Module,
    // translation state
    pub(crate) code_section: InstructionSet,
    // mapping from function index to its position inside code section
    function_beginning: BTreeMap<u32, u32>,
    import_linker: Option<&'linker ImportLinker>,
    is_translated: bool,
    injection_segments: Vec<Injection>,
    br_table_status: Option<BrTableStatus>,
<<<<<<< HEAD
    func_type_check_idx: Rc<RefCell<Vec<FuncType>>>,
    global_start_index: u32,
    pub config: CompilerConfig,
=======
    translate_func_as_inline: bool,
    swap_stack_params: bool,
>>>>>>> a3be90e5
}

const REF_FUNC_FUNCTION_OFFSET: u32 = 0xff000000;

#[derive(Debug)]
pub struct Injection {
    pub begin: i32,
    pub end: i32,
    pub origin_len: i32,
}

#[derive(Debug)]
struct BrTableStatus {
    injection_instructions: Vec<Instruction>,
    instr_countdown: u32,
}

#[derive(Debug)]
pub enum FuncOrExport {
    Export(&'static str),
    Func(u32),
    Global(Instruction),
    StateRouter(Vec<FuncOrExport>, RouterInstructions),
}

#[derive(Debug)]
pub struct RouterInstructions {
    pub state_ix: Instruction,
    pub input_ix: Vec<Instruction>,
    pub output_ix: Vec<Instruction>,
}

impl Default for FuncOrExport {
    fn default() -> Self {
        Self::Export("main")
    }
}

impl<'linker> Compiler<'linker> {
    pub fn new(wasm_binary: &[u8], config: CompilerConfig) -> Result<Self, CompilerError> {
        Self::new_with_linker(wasm_binary, config, None)
    }

    pub fn new_with_linker(
        wasm_binary: &[u8],
        config: CompilerConfig,
        import_linker: Option<&'linker ImportLinker>,
    ) -> Result<Self, CompilerError> {
        let mut engine_config = Config::default();
        engine_config.consume_fuel(config.fuel_consume);
        engine_config.wasm_tail_call(config.tail_call);
        engine_config.wasm_extended_const(config.extended_const);

        let engine = Engine::new(&engine_config);
        let module =
            Module::new(&engine, wasm_binary).map_err(|e| CompilerError::ModuleError(e))?;
        Ok(Compiler {
            engine,
            module,
            code_section: InstructionSet::new(),
            function_beginning: BTreeMap::new(),
            import_linker,
            is_translated: false,
            injection_segments: vec![],
            br_table_status: None,
<<<<<<< HEAD
            func_type_check_idx: Default::default(),
            global_start_index: 0,
            config,
=======
            translate_func_as_inline: false,
            swap_stack_params: true,
>>>>>>> a3be90e5
        })
    }

    pub fn translate_func_as_inline(&mut self, v: bool) {
        self.config.translate_func_as_inline = v;
    }

<<<<<<< HEAD
    pub fn set_global_start_index(&mut self, idx: u32) {
        self.global_start_index = idx;
    }

    pub fn set_func_type_check_idx(&mut self, func_type_check_idx: Rc<RefCell<Vec<FuncType>>>) {
        self.func_type_check_idx = func_type_check_idx;
    }

    pub fn set_state(&mut self, with_state: bool) {
        self.config.with_state = with_state;
    }

    pub fn translate(&mut self, main_index: Option<FuncOrExport>) -> Result<(), CompilerError> {
=======
    pub fn swap_stack_params(&mut self, v: bool) {
        self.swap_stack_params = v;
    }

    pub fn translate(
        &mut self,
        main_index: Option<FuncOrExport>,
        translate_sections: bool,
    ) -> Result<(), CompilerError> {
>>>>>>> a3be90e5
        if self.is_translated {
            unreachable!("already translated");
        }
        // first we must translate all sections, this is an entrypoint

        if self.config.with_state {
            self.translate_sections_with_state(main_index.unwrap_or_default())?;
        } else if self.config.translate_sections {
            self.translate_sections(main_index.unwrap_or_default())?;
        }
        self.translate_imports_funcs()?;
        // translate rest functions
        let total_fns = self.module.funcs.len();
        for i in 0..total_fns {
            self.translate_function(i as u32)?;
        }
        // there is no need to inject because code is already validated
        self.code_section.finalize(false);
        self.is_translated = true;
        Ok(())
    }

    fn resolve_export_index(&self, name: &str) -> Result<u32, CompilerError> {
        let main_index = self
            .module
            .exports
            .get(name)
            .ok_or(CompilerError::MissingEntrypoint)?
            .into_func_idx()
            .ok_or(CompilerError::MissingEntrypoint)?;
        Ok(main_index)
    }

    fn resolve_func_index(&self, export: &FuncOrExport) -> Result<Option<u32>, CompilerError> {
        match export {
            FuncOrExport::Export(name) => Some(self.resolve_export_index(name)).transpose(),
            FuncOrExport::Func(index) => Ok(Some(*index)),
            _ => Ok(None),
        }
    }

    fn resolve_global_ix(&self, export: &FuncOrExport) -> Option<Instruction> {
        match export {
            FuncOrExport::Global(ix) => Some(ix.clone()),
            _ => None,
        }
    }

    fn translate_router(
        &mut self,
        main_index: FuncOrExport,
        router_offset: u32,
    ) -> Result<InstructionSet, CompilerError> {
        let mut router_opcodes = InstructionSet::new();

        // find main entrypoint (it must starts with `main` keyword)
        let num_imports = self.module.imports.len_funcs as u32;

        let func_index = self.resolve_func_index(&main_index)?.unwrap_or_default();

        match main_index {
            FuncOrExport::Export(_) => {
                let call_func_type = self.module.funcs[func_index as usize];
                let func_type = self.engine.resolve_func_type(&call_func_type, Clone::clone);
                let check_idx = self.get_or_insert_check_idx(func_type);
                router_opcodes.op_i32_const(check_idx);
                // router_opcodes.op_call_internal(func_index - num_imports);
                router_opcodes.op_call_internal(func_index);
            }
            FuncOrExport::StateRouter(
                states,
                RouterInstructions {
                    state_ix: check_instr,
                    input_ix,
                    output_ix,
                },
            ) => {
                router_opcodes.extend(input_ix);
                for (state_value, state) in states.iter().enumerate() {
                    // push current and second states on the stack
                    router_opcodes.push(check_instr);
                    router_opcodes.op_i32_const(state_value);
                    // if states are not equal then skip this call
                    router_opcodes.op_i32_eq();

                    if let Some(func_index) = self.resolve_func_index(state)? {
                        router_opcodes.op_br_if_eqz(4_i32 + output_ix.len() as i32 + 1);
                        router_opcodes.op_i32_const(router_offset + router_opcodes.len() + 2 + 1);

                        let call_func_type = self.module.funcs[func_index as usize];
                        let func_type =
                            self.engine.resolve_func_type(&call_func_type, Clone::clone);
                        let check_idx = self.get_or_insert_check_idx(func_type);

                        router_opcodes.op_i32_const(check_idx);
                        router_opcodes.op_call_internal(func_index);
                        router_opcodes.extend(output_ix.clone());
                    } else if let Some(instruction) = self.resolve_global_ix(state) {
                        router_opcodes.op_br_if_eqz(2_i32 + output_ix.len() as i32 + 1);
                        router_opcodes.push(instruction);
                        router_opcodes.extend(output_ix.clone());
                    } else {
                        unreachable!("not supported router state ({:?})", state)
                    }

                    router_opcodes.op_br_indirect(0);
                }

                const INIT_PRELUDE_VALUE: i32 = 1000;

                router_opcodes.push(check_instr);
                router_opcodes.op_i32_const(INIT_PRELUDE_VALUE);
                // if states are not equal then skip this call
                router_opcodes.op_i32_eq();
                router_opcodes.op_br_if_nez(4);
                router_opcodes.op_br_indirect(0);
            }
            FuncOrExport::Func(index) => {
                let call_func_type = self.module.funcs[index as usize];
                let func_type = self.engine.resolve_func_type(&call_func_type, Clone::clone);
                let check_idx = self.get_or_insert_check_idx(func_type);
                router_opcodes.op_i32_const(check_idx);
                router_opcodes.op_call_internal(index);
            }
            FuncOrExport::Global(instruction) => {
                router_opcodes.op_local_get(1);
                router_opcodes.push(instruction);
                router_opcodes.op_local_set(2);
                router_opcodes.op_br_indirect(0);
            }
        }
        Ok(router_opcodes)
    }

    fn translate_imports_funcs(&mut self) -> Result<(), CompilerError> {
        let injection_start = self.code_section.len();

        for func_idx in 0..self.module.imports.len_funcs as u32 {
            let beginning_offset = self.code_section.len();
            self.function_beginning
                .insert(func_idx + 1, beginning_offset);

            let func_type = self.module.funcs[func_idx as usize];
            let func_type = self.engine.resolve_func_type(&func_type, Clone::clone);
            let idx = self.get_or_insert_check_idx(func_type.clone());
            let num_inputs = func_type.params();
            let num_outputs = func_type.results();

            self.code_section.op_type_check(idx);
            self.swap_stack_parameters(num_inputs.len() as u32);
            self.translate_host_call(func_idx as u32)?;
            if num_outputs.len() > 0 {
                DropKeepWithReturnParam(
                    DropKeep::new(0, num_outputs.len())
                        .map_err(|_| CompilerError::DropKeepOutOfBounds)?,
                )
                .translate(&mut self.code_section)?;
            }
            self.code_section.op_br_indirect(0);
        }

        self.injection_segments.push(Injection {
            begin: injection_start as i32,
            end: self.code_section.len() as i32,
            origin_len: 0,
        });

        Ok(())
    }

    fn translate_sections(&mut self, main_index: FuncOrExport) -> Result<(), CompilerError> {
        // lets reserve 0 index and offset for sections init
        assert_eq!(self.code_section.len(), 0, "code section must be empty");
        self.function_beginning.insert(0, 0);
        // translate global section (replaces with set/get global opcodes)
        let total_globals = self.module.globals.len();
        for i in 0..total_globals {
            self.translate_global(i as u32)?;
        }
        // translate table section (replace with grow/set table opcodes)
        self.translate_table()?;

        // translate memory section (replace with grow/load memory opcodes)
        self.translate_memory()?;
        self.translate_data()?;
        // translate router into separate instruction set
        let router_opcodes = self.translate_router(main_index, self.code_section.len() + 1)?;
        // inject main function call with return
        let return_offset = self.code_section.len() + router_opcodes.len() + 1;
        self.code_section.op_i32_const(return_offset);
        self.code_section.extend(router_opcodes);
        self.code_section.op_return();
        self.code_section.op_unreachable();
        // remember that this is injected and shifts br/br_if offset
        self.injection_segments.push(Injection {
            begin: 0,
            end: self.code_section.len() as i32,
            origin_len: 0,
        });
        Ok(())
    }

    fn translate_sections_with_state(
        &mut self,
        main_index: FuncOrExport,
    ) -> Result<(), CompilerError> {
        // lets reserve 0 index and offset for sections init
        assert_eq!(self.code_section.len(), 0, "code section must be empty");
        self.function_beginning.insert(0, 0);
        let router_opcodes = self.translate_router(main_index, self.code_section.len() + 1)?;

        let return_offset = self.code_section.len() + router_opcodes.len() + 1;
        self.code_section.op_i32_const(return_offset);
        self.code_section.extend(router_opcodes);
        self.code_section.op_return();
        self.code_section.op_unreachable();

        // translate global section (replaces with set/get global opcodes)
        let total_globals = self.module.globals.len();
        for i in 0..total_globals {
            self.translate_global(i as u32)?;
        }
        // translate table section (replace with grow/set table opcodes)
        self.translate_table()?;
        // translate memory section (replace with grow/load memory opcodes)
        self.translate_memory()?;
        self.translate_data()?;
        // translate router into separate instruction set
        // inject main function call with return
        self.code_section.op_br_indirect(0);

        // remember that this is injected and shifts br/br_if offset
        self.injection_segments.push(Injection {
            begin: 0,
            end: self.code_section.len() as i32,
            origin_len: 0,
        });

        Ok(())
    }

    fn read_memory_segment(
        memory: &DataSegment,
    ) -> Result<(UntypedValue, &[u8], bool), CompilerError> {
        match memory.kind() {
            DataSegmentKind::Active(seg) => {
                if let Some(data_offset) = seg.offset().eval_const() {
                    if seg.memory_index().into_u32() != 0 {
                        return Err(CompilerError::NotSupported("not zero index"));
                    }
                    Ok((data_offset, memory.bytes(), true))
                } else if let Some(data_offset) = seg.offset().eval_with_context(
                    |index| Value::F32(F32::from(666)),
                    |index| FuncRef::default(),
                ) {
                    #[cfg(feature = "e2e")]
                    return Ok((data_offset, memory.bytes(), true));

                    #[cfg(not(feature = "e2e"))]
                    return Err(CompilerError::NotSupported("can't eval offset"));
                } else {
                    Err(CompilerError::NotSupported("can't eval offset"))
                }
            }
            DataSegmentKind::Passive => Ok((0.into(), memory.bytes(), false)),
        }
    }

    fn translate_memory(&mut self) -> Result<(), CompilerError> {
        #[cfg(not(feature = "e2e"))]
        {
            for memory in self.module.memories.iter() {
                self.code_section
                    .add_memory_pages(memory.initial_pages().into_inner());
            }
        }

        #[cfg(feature = "e2e")]
        {
            if self.module.imports.len_memories != 0 {
                self.code_section.add_memory_pages(1);
            } else {
                for memory in self.module.memories.iter() {
                    self.code_section
                        .add_memory_pages(memory.initial_pages().into_inner());
                }
            }
        }

        Ok(())
    }

    fn translate_data(&mut self) -> Result<(), CompilerError> {
        for (idx, memory) in self.module.data_segments.iter().enumerate() {
            if let Ok((offset, bytes, is_active)) = Self::read_memory_segment(memory) {
                if is_active {
                    self.code_section.add_memory(
                        offset.with_type(ValueType::I32).i32().unwrap(),
                        bytes,
                        idx,
                    );
                } else {
                    self.code_section.add_data(bytes, idx);
                }
            }
        }
        Ok(())
    }

    fn translate_global(&mut self, global_index: u32) -> Result<(), CompilerError> {
        let len_imported = self.module.imports.len_globals;

        let globals = &self.module.globals;
        assert!(global_index < globals.len() as u32);

        if global_index < len_imported as u32 {
            self.code_section
                .op_call(self.global_start_index + global_index);
        } else {
            let global_inits = &self.module.globals_init;
            assert!(global_index as usize - len_imported < global_inits.len());

            let global_expr = &global_inits[global_index as usize - len_imported];
            if let Some(value) = global_expr.eval_const() {
                self.code_section.op_i64_const(value);
            } else if let Some(value) = global_expr.funcref() {
                self.code_section.op_ref_func(value.into_u32());
            } else if let Some(index) = global_expr.global() {
                self.code_section.op_global_get(index.into_u32());
            } else if let Some(value) = global_expr.eval_with_context(
                |index| Value::F32(F32::from(666)),
                |index| FuncRef::default(),
            ) {
                #[cfg(feature = "e2e")]
                self.code_section.op_i64_const(value.to_bits());
                #[cfg(not(feature = "e2e"))]
                self.code_section.op_unreachable();
            }
        }

        self.code_section.op_global_set(global_index);
        Ok(())
    }

    fn translate_const_expr(&self, const_expr: &ConstExpr) -> Result<UntypedValue, CompilerError> {
        #[cfg(not(feature = "e2e"))]
        {
            let init_value = const_expr.eval_const().ok_or(CompilerError::NotSupported(
                "only static global variables supported",
            ))?;

            return Ok(init_value);
        }

        #[cfg(feature = "e2e")]
        {
            let init_value = const_expr
                .eval_with_context(|index| Value::I32(666), |index| FuncRef::default())
                .ok_or(CompilerError::NotSupported(
                    "only static global variables supported",
                ))?;

            return Ok(init_value);
        }
    }

    fn translate_table(&mut self) -> Result<(), CompilerError> {
        for (table_index, table) in self.module.tables.iter().enumerate() {
            // don't use ref_func here due to the entrypoint section
            self.code_section.op_i32_const(0);
            if table_index < self.module.imports.len_tables {
                #[cfg(not(feature = "e2e"))]
                self.code_section.op_i64_const(table.minimum() as usize);
                #[cfg(feature = "e2e")]
                self.code_section.op_i64_const(10);
            } else {
                self.code_section.op_i64_const(table.minimum() as usize);
            }
            self.code_section.op_table_grow(table_index as u32);
            self.code_section.op_drop();
        }

        for (i, e) in self.module.element_segments.iter().enumerate() {
            if e.ty != ValueType::FuncRef {
                return Err(CompilerError::NotSupported(
                    "only funcref type is supported for element segments",
                ));
            }
            match &e.kind {
                ElementSegmentKind::Declared => return Ok(()),
                ElementSegmentKind::Passive => {
                    for (_, item) in e.items.items().iter().enumerate() {
                        if let Some(value) = item.funcref() {
                            self.code_section.op_i32_const(value.into_u32());
                            self.code_section.op_elem_store(i as u32);
                        }
                    }
                }
                ElementSegmentKind::Active(aes) => {
                    let dest_offset = self.translate_const_expr(aes.offset())?;
                    for (index, item) in e.items.items().iter().enumerate() {
                        self.code_section
                            .op_i32_const(dest_offset.as_u32() + index as u32);
                        if let Some(value) = item.eval_const() {
                            self.code_section.op_i64_const(value);
                        } else if let Some(value) = item.funcref() {
                            self.code_section.op_ref_func(value.into_u32());
                        }
                        self.code_section.op_table_set(aes.table_index().into_u32());
                    }
                    #[cfg(feature = "e2e")]
                    {
                        self.code_section.op_i64_const(dest_offset);
                        self.code_section.op_i64_const(0);
                        self.code_section.op_i64_const(0);
                        self.code_section.op_table_init(i as u32);
                        self.code_section.op_table_get(aes.table_index().into_u32());
                    }
                }
                _ => {}
            };
        }
        Ok(())
    }

    fn swap_stack_parameters(&mut self, param_num: u32) {
        for i in (0..param_num).rev() {
            let depth = i + 1;
            self.code_section.op_local_get(depth + 1);
            self.code_section.op_local_get(2);
            self.code_section.op_local_set(depth + 2);
            self.code_section.op_local_set(1);
        }
    }

    fn swap_target(&mut self, param_num: u32) {
        if param_num == 0 {
            return;
        }
        self.code_section.op_local_get(param_num + 1);
        for i in (0..=param_num).rev() {
            if i != 0 {
                self.code_section.op_local_get(i + 1);
                self.code_section.op_local_set(i + 2);
            } else {
                self.code_section.op_local_set(i + 1);
            }
        }
    }

    fn get_or_insert_check_idx(&mut self, func_type: FuncType) -> u32 {
        let idx = self
            .func_type_check_idx
            .borrow()
            .iter()
            .enumerate()
            .find_map(|(idx, fn_type)| fn_type.eq(&func_type).then_some(idx));
        if let Some(idx) = idx {
            idx as u32
        } else {
            self.func_type_check_idx.borrow_mut().push(func_type);
            self.func_type_check_idx.borrow().len() as u32 - 1
        }
    }

    fn translate_function(&mut self, fn_index: u32) -> Result<(), CompilerError> {
        let import_len = self.module.imports.len_funcs;
        // don't translate import functions because we can't translate them
        if fn_index < import_len as u32 {
            return Ok(());
        }
        let dedup_func_type = self.module.funcs[fn_index as usize];

        let func_type = self
            .engine
            .resolve_func_type(&dedup_func_type, Clone::clone);
        let idx = self.get_or_insert_check_idx(func_type.clone());
        let num_inputs = func_type.params();
        let beginning_offset = self.code_section.len();

<<<<<<< HEAD
        self.code_section.op_type_check(idx);

        if !self.config.translate_func_as_inline {
=======
        if !self.translate_func_as_inline && self.swap_stack_params {
>>>>>>> a3be90e5
            self.swap_stack_parameters(num_inputs.len() as u32);
        }

        let func_body = self
            .module
            .compiled_funcs
            .get(fn_index as usize - import_len as usize)
            .ok_or(CompilerError::MissingFunction)?;

        // reserve stack for locals
        let len_locals = self.engine.num_locals(*func_body);
        (0..len_locals).for_each(|_| {
            self.code_section.op_i32_const(0);
        });
        // translate instructions
        let (mut instr_ptr, instr_end) = self.engine.instr_ptr(*func_body);
        while instr_ptr != instr_end {
            self.translate_opcode(&mut instr_ptr, 0)?;
        }
        if !self.config.translate_func_as_inline {
            self.code_section.op_unreachable();
        }
        // remember function offset in the mapping (+1 because 0 is reserved for sections init)
        self.function_beginning
            .insert(fn_index + 1, beginning_offset);
        Ok(())
    }

    fn extract_drop_keep(instr_ptr: &mut InstructionPtr) -> DropKeep {
        instr_ptr.add(1);
        let next_instr = instr_ptr.get();
        match next_instr {
            Instruction::Return(drop_keep) => *drop_keep,
            _ => unreachable!("incorrect instr after break adjust ({:?})", *next_instr),
        }
    }

    fn extract_table(instr_ptr: &mut InstructionPtr) -> TableIdx {
        instr_ptr.add(1);
        let next_instr = instr_ptr.get();
        match next_instr {
            Instruction::TableGet(table_idx) => *table_idx,
            _ => unreachable!("incorrect instr after break adjust ({:?})", *next_instr),
        }
    }

    fn translate_br_table(
        &mut self,
        instr_ptr: &mut InstructionPtr,
        branch_offset: Option<BranchOffset>,
    ) -> Result<(), CompilerError> {
        if let Some(mut br_table_status) = self.br_table_status.take() {
            let drop_keep = Self::extract_drop_keep(instr_ptr);
            let injection_begin = br_table_status.instr_countdown as i32
                + br_table_status.injection_instructions.len() as i32;

            self.code_section.op_br(BranchOffset::from(injection_begin));
            self.code_section.op_return();
            br_table_status.instr_countdown -= 2;

            match branch_offset {
                Some(branch_offset) => {
                    let mut drop_keep_ixs = translate_drop_keep(drop_keep)?;

                    br_table_status
                        .injection_instructions
                        .append(&mut drop_keep_ixs);
                    br_table_status.injection_instructions.push(Instruction::Br(
                        BranchOffset::from(
                            branch_offset.to_i32() - br_table_status.instr_countdown as i32,
                        ),
                    ));
                }
                None => {
                    br_table_status
                        .injection_instructions
                        .push(Instruction::LocalGet(LocalDepth::from(
                            (drop_keep.drop() + drop_keep.keep() + 1) as u32,
                        )));

                    let mut drop_keep_ixs = translate_drop_keep(
                        DropKeep::new(drop_keep.drop() as usize + 1, drop_keep.keep() as usize + 1)
                            .map_err(|_| CompilerError::DropKeepOutOfBounds)?,
                    )?;

                    br_table_status
                        .injection_instructions
                        .append(&mut drop_keep_ixs);
                    br_table_status
                        .injection_instructions
                        .push(Instruction::BrIndirect(BranchOffset::from(0)));
                }
            }

            br_table_status
                .injection_instructions
                .push(Instruction::Return(DropKeep::none()));

            if br_table_status.instr_countdown == 0 {
                let injection_len = br_table_status.injection_instructions.len();
                for i in 0..injection_len {
                    if let Some(offset) =
                        br_table_status.injection_instructions[i].get_jump_offset()
                    {
                        br_table_status.injection_instructions[i].update_branch_offset(
                            BranchOffset::from(
                                offset.to_i32() + injection_len as i32 - i as i32 - 2,
                            ),
                        );
                    }
                }
                self.code_section
                    .instr
                    .append(&mut br_table_status.injection_instructions);
                self.br_table_status = None;
            } else {
                self.br_table_status = Some(br_table_status);
            }
        }

        Ok(())
    }

    fn translate_opcode(
        &mut self,
        instr_ptr: &mut InstructionPtr,
        _return_ptr_offset: usize,
    ) -> Result<(), CompilerError> {
        use Instruction as WI;
        let injection_begin = self.code_section.len();
        let mut opcode_count_origin = 1;

        match *instr_ptr.get() {
            WI::BrAdjust(branch_offset) => {
                opcode_count_origin += 1;
                if self.br_table_status.is_some() {
                    self.translate_br_table(instr_ptr, Some(branch_offset))?;
                } else {
                    Self::extract_drop_keep(instr_ptr).translate(&mut self.code_section)?;
                    self.code_section.op_br(branch_offset);
                    self.code_section.op_return();
                }
            }
            // WI::BrIfNez(branch_offset) => {
            //     let jump_dest = (offset as i32 + branch_offset.to_i32()) as u32;
            // }
            WI::BrAdjustIfNez(branch_offset) => {
                opcode_count_origin += 1;
                let br_if_offset = self.code_section.len();
                self.code_section.op_br_if_eqz(0);
                Self::extract_drop_keep(instr_ptr).translate(&mut self.code_section)?;
                let drop_keep_len = self.code_section.len() - br_if_offset + 1;
                self.code_section
                    .get_mut(br_if_offset as usize)
                    .unwrap()
                    .update_branch_offset(BranchOffset::from(1 + drop_keep_len as i32));

                // We increase break offset in negative case
                // due to jump over BrAdjustIfNez opcode injection
                let mut branch_offset = branch_offset.to_i32();
                if branch_offset < 0 {
                    branch_offset -= 3;
                }

                self.code_section.op_br(branch_offset);
                self.code_section.op_return();
            }
            WI::ReturnCallInternal(func_idx) => {
                opcode_count_origin += 1;

                let fn_index = func_idx.into_usize() as u32;

                let call_func_type = self.module.funcs[fn_index as usize];
                let func_type = self.engine.resolve_func_type(&call_func_type, Clone::clone);
                let idx = self.get_or_insert_check_idx(func_type.clone());
                let num_inputs = func_type.params();

                Self::extract_drop_keep(instr_ptr).translate(&mut self.code_section)?;

                self.swap_target(num_inputs.len() as u32);

                self.code_section.op_i32_const(idx);
                self.code_section.op_call_internal(func_idx);
            }
            WI::ReturnCall(func) => {
                self.code_section.op_unreachable();
                Self::extract_drop_keep(instr_ptr).translate(&mut self.code_section)?;
                self.code_section.op_call(func);
                self.code_section.op_return();
                unreachable!("wait, should it call translate host call?");
            }
            WI::ReturnCallIndirect(sig_index) => {
                self.code_section.op_i32_const(888);
                self.code_section.op_drop();

                let drop_keep = Self::extract_drop_keep(instr_ptr);
                let call_func_type = self.module.func_types[sig_index.to_u32() as usize];
                let func_type = self.engine.resolve_func_type(&call_func_type, Clone::clone);
                let num_inputs = func_type.params();

                let table_idx = Self::extract_table(instr_ptr);
                opcode_count_origin += 2;
                // let target = self.code_section.len() + 3 + 4 + 1 + 4;

                self.code_section.op_table_get(table_idx);

                DropKeep::new(drop_keep.drop() as usize, drop_keep.keep() as usize + 1)
                    .unwrap()
                    .translate(&mut self.code_section)?;

                self.swap_target(1 + num_inputs.len() as u32);

                self.swap_stack_parameters(1);

                let idx = self.get_or_insert_check_idx(func_type.clone());
                self.code_section.op_i32_const(idx);

                self.swap_stack_parameters(1);
                self.code_section.op_br_indirect(0);
            }
            WI::Return(drop_keep) => {
                if self.br_table_status.is_some() {
                    self.translate_br_table(instr_ptr, None)?;
                } else {
                    DropKeepWithReturnParam(drop_keep).translate(&mut self.code_section)?;

                    if !self.config.translate_func_as_inline {
                        self.code_section.op_br_indirect(0);
                    }
                }
            }
            WI::ReturnIfNez(drop_keep) => {
                let br_if_offset = self.code_section.len();
                self.code_section.op_br_if_eqz(0);
                DropKeepWithReturnParam(drop_keep).translate(&mut self.code_section)?;
                let drop_keep_len = self.code_section.len() - br_if_offset;
                self.code_section
                    .get_mut(br_if_offset as usize)
                    .unwrap()
                    .update_branch_offset(BranchOffset::from(1 + drop_keep_len as i32));
                self.code_section.op_br_indirect(0);
            }
            WI::CallInternal(func_idx) => {
                let target = self.code_section.len() + 2 + 1;
                // we use this constant to remember ref func offset w/o moving function indices
                // self.function_beginning
                //     .insert(REF_FUNC_FUNCTION_OFFSET + target, target);
                // self.code_section
                //     .op_ref_func(REF_FUNC_FUNCTION_OFFSET + target - 1);
                self.code_section.op_i32_const(target);
                let fn_index = func_idx.into_usize() as u32;

                let call_func_type = self.module.funcs[fn_index as usize];
                let func_type = self.engine.resolve_func_type(&call_func_type, Clone::clone);
                let idx = self.get_or_insert_check_idx(func_type.clone());
                self.code_section.op_i32_const(idx);

                self.code_section
                    .op_call_internal(fn_index + self.module.imports.len_funcs as u32);
                // self.code_section.op_drop();
            }
            WI::CallIndirect(sig_index) => {
                let table_idx = Self::extract_table(instr_ptr);
                opcode_count_origin += 1;
                let target = self.code_section.len() + 3 + 4 + 1 + 4;

                self.code_section.op_table_get(table_idx);
                self.code_section.op_i32_const(target);
                self.swap_stack_parameters(1);

                let dedup_func_type = self.module.func_types[sig_index.to_u32() as usize];
                let func_type = self
                    .engine
                    .resolve_func_type(&dedup_func_type, Clone::clone);
                let idx = self.get_or_insert_check_idx(func_type.clone());
                self.code_section.op_i32_const(idx);

                self.swap_stack_parameters(1);
                self.code_section.op_br_indirect(0);
            }
            WI::Call(func_idx) => {
                self.translate_host_call(func_idx.to_u32())?;
            }
            WI::ConstRef(const_ref) => {
                let resolved_const = self.engine.resolve_const(const_ref).unwrap();
                self.code_section.op_i64_const(resolved_const);
            }
            WI::BrTable(target) => {
                self.br_table_status = Some(BrTableStatus {
                    injection_instructions: vec![],
                    instr_countdown: target.to_usize() as u32 * 2,
                });
                self.code_section.push(*instr_ptr.get());
            }
            WI::MemoryGrow => {
                assert!(!self.module.memories.is_empty(), "memory must be provided");
                let max_pages = self.module.memories[0]
                    .maximum_pages()
                    .unwrap_or(Pages::max())
                    .into_inner();
                self.code_section.op_local_get(1);
                self.code_section.op_memory_size();
                self.code_section.op_i32_add();
                self.code_section.op_i32_const(max_pages);
                self.code_section.op_i32_gt_s();
                self.code_section.op_br_if_eqz(4);
                self.code_section.op_drop();
                self.code_section.op_i32_const(u32::MAX);
                self.code_section.op_br(2);
                self.code_section.op_memory_grow();
            }
            WI::TableGrow(idx) => {
                let max_size = self.module.tables[idx.to_u32() as usize]
                    .maximum()
                    .unwrap_or(1024);
                self.code_section.op_local_get(1);
                self.code_section.op_table_size(idx);
                self.code_section.op_i32_add();
                self.code_section.op_i32_const(max_size);
                self.code_section.op_i32_gt_s();
                self.code_section.op_br_if_eqz(5);
                self.code_section.op_drop();
                self.code_section.op_drop();
                self.code_section.op_i32_const(u32::MAX);
                self.code_section.op_br(2);
                self.code_section.op_table_grow(idx);
            }
            // WI::LocalGet(local_depth) => {
            //     self.code_section
            //         .op_local_get(local_depth.to_usize() as u32 + 1);
            // }
            // WI::LocalSet(local_depth) => {
            //     self.code_section
            //         .op_local_set(local_depth.to_usize() as u32 + 1);
            // }
            // WI::LocalTee(local_depth) => {
            //     self.code_section
            //         .op_local_tee(local_depth.to_usize() as u32 + 1);
            // }
            _ => {
                self.code_section.push(*instr_ptr.get());
            }
        };
        let injection_end = self.code_section.len();
        if injection_end - injection_begin > opcode_count_origin as u32 {
            self.injection_segments.push(Injection {
                begin: injection_begin as i32,
                end: injection_end as i32,
                origin_len: opcode_count_origin,
            });
        }

        instr_ptr.add(1);
        Ok(())
    }

    fn resolve_host_call(&mut self, fn_index: u32) -> Result<(u32, u32), CompilerError> {
        let imports = self
            .module
            .imports
            .items
            .deref()
            .iter()
            .filter(|import| matches!(import, Imported::Func(_)))
            .collect::<Vec<_>>();
        if fn_index >= imports.len() as u32 {
            return Err(CompilerError::NotSupportedImport);
        }
        let imported = &imports[fn_index as usize];
        let import_name = match imported {
            Imported::Func(import_name) => import_name,
            _ => return Err(CompilerError::NotSupportedImport),
        };
        let import_index_and_fuel_amount = self
            .import_linker
            .ok_or(CompilerError::UnknownImport(import_name.clone()))?
            .index_mapping()
            .get(import_name)
            .ok_or(CompilerError::UnknownImport(import_name.clone()))?;
        Ok(*import_index_and_fuel_amount)
    }

    fn translate_host_call(&mut self, fn_index: u32) -> Result<(), CompilerError> {
        let (import_index, fuel_amount) = self.resolve_host_call(fn_index)?;

        if self.engine.config().get_fuel_consumption_mode().is_some() {
            self.code_section.op_consume_fuel(fuel_amount);
        }

        self.code_section.op_call(import_index);
        Ok(())
    }

    pub fn finalize(&mut self) -> Result<Vec<u8>, CompilerError> {
        if !self.is_translated {
            self.translate(None)?;
        }
        let bytecode = &mut self.code_section;

        let mut i = 0;
        while i < bytecode.len() as usize {
            match bytecode.instr[i] {
                Instruction::CallInternal(func) => {
                    let func_idx = func.to_u32() + 1;
                    bytecode.instr[i] = Instruction::Br(BranchOffset::from(
                        self.function_beginning[&func_idx] as i32 - i as i32,
                    ));
                }
                Instruction::Br(offset)
                | Instruction::BrIfNez(offset)
                | Instruction::BrAdjust(offset)
                | Instruction::BrAdjustIfNez(offset)
                | Instruction::BrIfEqz(offset) => {
                    let mut offset = offset.to_i32();
                    let start = i as i32;
                    let mut target = start + offset;
                    if offset > 0 {
                        for injection in &self.injection_segments {
                            if injection.begin < target && start < injection.begin {
                                offset += injection.end - injection.begin - injection.origin_len;
                                target += injection.end - injection.begin - injection.origin_len;
                            }
                        }
                    } else {
                        for injection in self.injection_segments.iter().rev() {
                            if injection.end < start && target < injection.end {
                                offset -= injection.end - injection.begin - injection.origin_len;
                                target -= injection.end - injection.begin - injection.origin_len;
                            }
                        }
                    };
                    bytecode.instr[i].update_branch_offset(BranchOffset::from(offset));
                }
                Instruction::BrTable(target) => {
                    i += target.to_usize() * 2;
                }
                _ => {}
            };
            i += 1;
        }

        let mut states: Vec<(u32, u32, Vec<u8>)> = Vec::new();
        let mut buffer_offset = 0u32;
        for code in bytecode.instr.iter() {
            let mut buffer: [u8; 100] = [0; 100];
            let mut binary_writer = BinaryFormatWriter::new(&mut buffer[..]);
            code.write_binary(&mut binary_writer)
                .map_err(|e| CompilerError::BinaryFormat(e))?;
            let buffer = binary_writer.to_vec();
            let buffer_size = buffer.len() as u32;
            states.push((buffer_offset, buffer_size, buffer));
            buffer_offset += buffer_size;
        }

        for i in 0..bytecode.instr.len() {
            let mut code = bytecode.instr[i].clone();
            let mut affected = false;
            match code {
                Instruction::CallInternal(func) | Instruction::ReturnCallInternal(func) => {
                    let func_idx = func.to_u32() + 1;
                    let func_offset = self
                        .function_beginning
                        .get(&func_idx)
                        .ok_or(CompilerError::MissingFunction)?;
                    let state = &states[*func_offset as usize];
                    code.update_call_index(state.0);
                    affected = true;
                }
                Instruction::RefFunc(func_idx) => {
<<<<<<< HEAD
                    // if ref func refers to host call
                    let func_offset = self
                        .function_beginning
                        .get(&(func_idx.to_u32() + 1))
                        .ok_or(CompilerError::MissingFunction)?;
                    let state = &states[*func_offset as usize];
                    code.update_call_index(state.0);
                    affected = true;
                }
                Instruction::I32Const(func_idx)
                    if i < bytecode.instr.len() - 1
                        && matches!(bytecode.instr[i + 1], Instruction::ElemStore(_)) =>
                {
                    if self.function_beginning.len() > 1 || func_idx.as_u32() != 0 {
=======
                    let func_idx = func_idx.to_u32() + 1;
                    let import_len = self.module.imports.len_funcs;
                    // if ref func refers to host call
                    if func_idx < import_len as u32 {
                        panic!("this is not supported right now, no ref func for host calls")
                        // let import_index = self.resolve_host_call(func_idx.to_u32())?;
                        // code.update_call_index(import_index);
                        // affected = true;
                    } else {
                        let func_idx = func_idx - import_len as u32;
>>>>>>> a3be90e5
                        let func_offset = self
                            .function_beginning
                            .get(&(func_idx.as_u32() + 1))
                            .ok_or(CompilerError::MissingFunction)?;
                        code = Instruction::I32Const((*func_offset).into());
                        affected = true;
                    }
                }
                _ => {}
            };
            if let Some(jump_offset) = code.get_jump_offset() {
                let jump_label = (jump_offset.to_i32() + i as i32) as usize;
                let target_state = states.get(jump_label).ok_or(CompilerError::OutOfBuffer)?;
                code.update_branch_offset(BranchOffset::from(target_state.0 as i32));
                affected = true;
            }
            if affected {
                let current_state = states.get_mut(i).ok_or(CompilerError::OutOfBuffer)?;
                current_state.2.clear();
                code.write_binary_to_vec(&mut current_state.2)
                    .map_err(|e| CompilerError::BinaryFormat(e))?;
            }
        }

        let res = states.iter().fold(Vec::new(), |mut res, state| {
            res.extend(&state.2);
            res
        });
        Ok(res)
    }
}<|MERGE_RESOLUTION|>--- conflicted
+++ resolved
@@ -23,11 +23,7 @@
 };
 use alloc::{collections::BTreeMap, rc::Rc, vec::Vec};
 use core::ops::Deref;
-<<<<<<< HEAD
-use fluentbase_rwasm_core::common::{Pages, UntypedValue, ValueType, F32};
 use std::cell::RefCell;
-=======
->>>>>>> a3be90e5
 
 mod drop_keep;
 use crate::value::WithType;
@@ -138,14 +134,11 @@
     is_translated: bool,
     injection_segments: Vec<Injection>,
     br_table_status: Option<BrTableStatus>,
-<<<<<<< HEAD
     func_type_check_idx: Rc<RefCell<Vec<FuncType>>>,
     global_start_index: u32,
     pub config: CompilerConfig,
-=======
     translate_func_as_inline: bool,
     swap_stack_params: bool,
->>>>>>> a3be90e5
 }
 
 const REF_FUNC_FUNCTION_OFFSET: u32 = 0xff000000;
@@ -211,14 +204,11 @@
             is_translated: false,
             injection_segments: vec![],
             br_table_status: None,
-<<<<<<< HEAD
             func_type_check_idx: Default::default(),
             global_start_index: 0,
             config,
-=======
             translate_func_as_inline: false,
             swap_stack_params: true,
->>>>>>> a3be90e5
         })
     }
 
@@ -226,7 +216,6 @@
         self.config.translate_func_as_inline = v;
     }
 
-<<<<<<< HEAD
     pub fn set_global_start_index(&mut self, idx: u32) {
         self.global_start_index = idx;
     }
@@ -235,22 +224,15 @@
         self.func_type_check_idx = func_type_check_idx;
     }
 
+    pub fn swap_stack_params(&mut self, v: bool) {
+        self.swap_stack_params = v;
+    }
+
     pub fn set_state(&mut self, with_state: bool) {
         self.config.with_state = with_state;
     }
 
     pub fn translate(&mut self, main_index: Option<FuncOrExport>) -> Result<(), CompilerError> {
-=======
-    pub fn swap_stack_params(&mut self, v: bool) {
-        self.swap_stack_params = v;
-    }
-
-    pub fn translate(
-        &mut self,
-        main_index: Option<FuncOrExport>,
-        translate_sections: bool,
-    ) -> Result<(), CompilerError> {
->>>>>>> a3be90e5
         if self.is_translated {
             unreachable!("already translated");
         }
@@ -731,13 +713,9 @@
         let num_inputs = func_type.params();
         let beginning_offset = self.code_section.len();
 
-<<<<<<< HEAD
         self.code_section.op_type_check(idx);
 
-        if !self.config.translate_func_as_inline {
-=======
-        if !self.translate_func_as_inline && self.swap_stack_params {
->>>>>>> a3be90e5
+        if !self.config.translate_func_as_inline && self.swap_stack_params {
             self.swap_stack_parameters(num_inputs.len() as u32);
         }
 
@@ -1207,7 +1185,6 @@
                     affected = true;
                 }
                 Instruction::RefFunc(func_idx) => {
-<<<<<<< HEAD
                     // if ref func refers to host call
                     let func_offset = self
                         .function_beginning
@@ -1222,18 +1199,6 @@
                         && matches!(bytecode.instr[i + 1], Instruction::ElemStore(_)) =>
                 {
                     if self.function_beginning.len() > 1 || func_idx.as_u32() != 0 {
-=======
-                    let func_idx = func_idx.to_u32() + 1;
-                    let import_len = self.module.imports.len_funcs;
-                    // if ref func refers to host call
-                    if func_idx < import_len as u32 {
-                        panic!("this is not supported right now, no ref func for host calls")
-                        // let import_index = self.resolve_host_call(func_idx.to_u32())?;
-                        // code.update_call_index(import_index);
-                        // affected = true;
-                    } else {
-                        let func_idx = func_idx - import_len as u32;
->>>>>>> a3be90e5
                         let func_offset = self
                             .function_beginning
                             .get(&(func_idx.as_u32() + 1))
