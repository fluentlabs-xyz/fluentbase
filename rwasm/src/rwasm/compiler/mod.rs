--- conflicted
+++ resolved
@@ -183,13 +183,9 @@
         }
         // translate memory section (replace with grow/load memory opcodes)
         self.translate_memory()?;
-<<<<<<< HEAD
+        self.translate_data()?;
         // translate router into separate instruction set
         let router_opcodes = self.translate_router(main_index)?;
-=======
-        // translate data section
-        self.translate_data()?;
->>>>>>> f3ec0fde
         // inject main function call with return
         let return_offset = self.code_section.len() + router_opcodes.len() + 1;
         self.code_section.op_i32_const(return_offset);
