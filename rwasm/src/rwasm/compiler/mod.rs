use crate::{
    arena::ArenaIndex,
    common::{UntypedValue, ValueType},
    engine::{
        bytecode::{BranchOffset, Instruction, TableIdx},
        code_map::InstructionPtr,
        DropKeep,
    },
    module::{ConstExpr, DataSegmentKind, ElementSegmentKind, ImportName, Imported},
    rwasm::{
        binary_format::{BinaryFormat, BinaryFormatError, BinaryFormatWriter},
        instruction_set::InstructionSet,
        ImportLinker,
    },
    Config,
    Engine,
    Module,
};
use alloc::{collections::BTreeMap, vec::Vec};
use core::ops::Deref;
use crate::rwasm::compiler::drop_keep::TransalorWithReturnParam;

mod drop_keep;

#[derive(Debug)]
pub enum CompilerError {
    ModuleError(crate::Error),
    MissingEntrypoint,
    MissingFunction,
    NotSupported(&'static str),
    OutOfBuffer,
    BinaryFormat(BinaryFormatError),
    NotSupportedImport,
    UnknownImport(ImportName),
    DropKeepOutOfBounds,
}

pub trait Translator {
    fn translate(&self, result: &mut InstructionSet) -> Result<(), CompilerError>;
}

pub struct Compiler<'linker> {
    engine: Engine,
    module: Module,
    // translation state
    pub(crate) code_section: InstructionSet,
    function_mapping: BTreeMap<u32, u32>,
    import_linker: Option<&'linker ImportLinker>,
    is_translated: bool,
}

impl<'linker> Compiler<'linker> {
    pub fn new(wasm_binary: &[u8]) -> Result<Self, CompilerError> {
        Self::new_with_linker(wasm_binary, None)
    }

    pub fn new_with_linker(
        wasm_binary: &[u8],
        import_linker: Option<&'linker ImportLinker>,
    ) -> Result<Self, CompilerError> {
        let mut config = Config::default();
        config.consume_fuel(false);
        let engine = Engine::new(&config);
        let module =
            Module::new(&engine, wasm_binary).map_err(|e| CompilerError::ModuleError(e))?;
        Ok(Compiler {
            engine,
            module,
            code_section: InstructionSet::new(),
            function_mapping: BTreeMap::new(),
            import_linker,
            is_translated: false,
        })
    }

    pub fn translate(&mut self) -> Result<(), CompilerError> {
        if self.is_translated {
            unreachable!("already translated");
        }
        // translate globals, tables and memory
        let total_globals = self.module.globals.len();
        for i in 0..total_globals {
            self.translate_global(i as u32)?;
        }
        let total_tables = self.module.tables.len();
        for i in 0..total_tables {
            self.translate_table(i as u32)?;
        }
        self.translate_memory()?;
        // find main entrypoint (it must starts with `main` keyword)
        let main_index = self
            .module
            .exports
            .get("main")
            .ok_or(CompilerError::MissingEntrypoint)?
            .into_func_idx()
            .ok_or(CompilerError::MissingEntrypoint)?;
        // translate main entrypoint
        self.translate_function(main_index, true)?;
        // translate rest functions
        let total_fns = self.module.funcs.len();
        for i in 0..total_fns {
            if i != main_index as usize {
                self.translate_function(i as u32, false)?;
            }
        }
        // there is no need to inject because code is already validated
        self.code_section.finalize(false);
        self.is_translated = true;
        Ok(())
    }

    pub fn translate_wo_entrypoint(&mut self) -> Result<(), CompilerError> {
        if self.is_translated {
            unreachable!("already translated");
        }
        // translate memory and global first
        let total_globals = self.module.globals.len();
        for i in 0..total_globals {
            self.translate_global(i as u32)?;
        }
        self.translate_memory()?;
        // translate rest functions
        let total_fns = self.module.funcs.len();
        for i in 0..total_fns {
            self.translate_function(i as u32, false)?;
        }
        self.is_translated = true;
        Ok(())
    }

    fn translate_memory(&mut self) -> Result<(), CompilerError> {
        for memory in self.module.data_segments.iter() {
            let (offset, bytes) = match memory.kind() {
                DataSegmentKind::Active(seg) => {
                    let data_offset = seg
                        .offset()
                        .eval_const()
                        .ok_or(CompilerError::NotSupported("can't eval offset"))?;
                    if seg.memory_index().into_u32() != 0 {
                        return Err(CompilerError::NotSupported("not zero index"));
                    }
                    (data_offset, memory.bytes())
                }
                DataSegmentKind::Passive => {
                    return Err(CompilerError::NotSupported("passive mode is not supported"));
                }
            };
            let offset = offset.to_bits() as u32;
            self.code_section.add_memory(offset, bytes);
        }
        Ok(())
    }

    fn translate_global(&mut self, global_index: u32) -> Result<(), CompilerError> {
        let len_imported = self.module.imports.len_globals;
        let globals = &self.module.globals[len_imported..];
        assert!(global_index < globals.len() as u32);
        let global_inits = &self.module.globals_init;
        assert!(global_index < global_inits.len() as u32);
        let global_expr = &global_inits[global_index as usize];
        if let Some(value) = global_expr.eval_const() {
            self.code_section.op_i64_const(value);
        } else if let Some(value) = global_expr.funcref() {
            self.code_section.op_ref_func(value.into_u32());
        }
        self.code_section.op_global_set(global_index);
        Ok(())
    }

    fn translate_const_expr(&self, const_expr: &ConstExpr) -> Result<UntypedValue, CompilerError> {
        let init_value = const_expr.eval_const().ok_or(CompilerError::NotSupported(
            "only static global variables supported",
        ))?;
        Ok(init_value)
    }

    fn translate_table(&mut self, table_index: u32) -> Result<(), CompilerError> {
        assert!(table_index < self.module.tables.len() as u32);
        let table = &self.module.tables[table_index as usize];
        if table.element() != ValueType::FuncRef {
            return Err(CompilerError::NotSupported(
                "only funcref type is supported for tables",
            ));
        }
        let mut table_init_size = 0;
        for e in self.module.element_segments.iter() {
            let aes = match &e.kind {
                ElementSegmentKind::Passive | ElementSegmentKind::Declared => {
                    return Err(CompilerError::NotSupported(
                        "passive or declared mode for element segments is not supported",
                    ))
                }
                ElementSegmentKind::Active(aes) => aes,
            };
            if aes.table_index().into_u32() != table_index {
                continue;
            }
            if e.ty != ValueType::FuncRef {
                return Err(CompilerError::NotSupported(
                    "only funcref type is supported for element segments",
                ));
            }
            table_init_size += e.items.items().len();
        }
        self.code_section.op_i64_const(table_init_size);
        self.code_section.op_table_grow(table_index);
        for e in self.module.element_segments.iter() {
            let aes = match &e.kind {
                ElementSegmentKind::Passive | ElementSegmentKind::Declared => {
                    return Err(CompilerError::NotSupported(
                        "passive or declared mode for element segments is not supported",
                    ))
                }
                ElementSegmentKind::Active(aes) => aes,
            };
            if aes.table_index().into_u32() != table_index {
                continue;
            }
            if e.ty != ValueType::FuncRef {
                return Err(CompilerError::NotSupported(
                    "only funcref type is supported for element segments",
                ));
            }
            let table_idx = self.translate_const_expr(aes.offset())?;
            for item in e.items.items().iter() {
                if let Some(value) = item.eval_const() {
                    self.code_section.op_i64_const(value);
                } else if let Some(value) = item.funcref() {
                    self.code_section.op_ref_func(value.into_u32());
                }
                self.code_section.op_table_set(table_idx.to_bits() as u32);
            }
        }
        Ok(())
    }

    fn swap_with_depth(&mut self, depth: u32) {
        self.code_section.op_local_get(depth);
        self.code_section.op_local_get(1);
        self.code_section.op_local_set(depth + 2);
        self.code_section.op_local_set(1);
    }

    fn swap(&mut self, param_num: u32) {
        for i in (0..param_num).rev() {
            self.swap_with_depth(i);
        }
    }

    fn translate_function(&mut self, fn_index: u32, is_main: bool) -> Result<(), CompilerError> {
        let import_len = self.module.imports.len_funcs;
        // don't translate import functions because we can't translate them
        if fn_index < import_len as u32 {
            return Ok(());
        }
        let fn_index = fn_index - import_len as u32;

        let func_type = self.module.funcs[fn_index as usize + import_len];
        let func_type = self.engine.resolve_func_type(&func_type, Clone::clone);
        let num_inputs = func_type.params();
        let beginning_offset = self.code_section.len();

        self.swap(num_inputs.len() as u32);

        let func_body = self
            .module
            .compiled_funcs
            .get(fn_index as usize)
            .ok_or(CompilerError::MissingFunction)?;

        // reserve stack for locals
        let len_locals = self.engine.num_locals(*func_body);
        (0..len_locals).for_each(|_| {
            self.code_section.op_i32_const(0);
        });
        // translate instructions
        let (mut instr_ptr, instr_end) = self.engine.instr_ptr(*func_body);
        while instr_ptr != instr_end {
            self.translate_opcode(&mut instr_ptr, is_main)?;
        }
        // remember function offset in the mapping
        self.function_mapping.insert(fn_index, beginning_offset);
        Ok(())
    }

    fn extract_drop_keep(instr_ptr: &mut InstructionPtr) -> DropKeep {
        instr_ptr.add(1);
        let next_instr = instr_ptr.get();
        match next_instr {
            Instruction::Return(drop_keep) => *drop_keep,
            _ => unreachable!("incorrect instr after break adjust ({:?})", *next_instr),
        }
    }

<<<<<<< HEAD
    fn translate_opcode(&mut self, instr_ptr: &mut InstructionPtr, is_main: bool) -> Result<(), CompilerError> {
=======
    fn extract_table(instr_ptr: &mut InstructionPtr) -> TableIdx {
        instr_ptr.add(1);
        let next_instr = instr_ptr.get();
        match next_instr {
            Instruction::TableGet(table_idx) => *table_idx,
            _ => unreachable!("incorrect instr after break adjust ({:?})", *next_instr),
        }
    }

    fn translate_opcode(&mut self, instr_ptr: &mut InstructionPtr) -> Result<(), CompilerError> {
>>>>>>> 5f619e1d
        use Instruction as WI;
        match *instr_ptr.get() {
            WI::BrAdjust(branch_offset) => {
                Self::extract_drop_keep(instr_ptr).translate(&mut self.code_section)?;
                self.code_section.op_br(branch_offset);
                self.code_section.op_return();
            }
            WI::BrAdjustIfNez(branch_offset) => {
                let br_if_offset = self.code_section.len();
                self.code_section.op_br_if_eqz(0);
                Self::extract_drop_keep(instr_ptr).translate(&mut self.code_section)?;
                let drop_keep_len = self.code_section.len() - br_if_offset - 1;
                self.code_section
                    .get_mut(br_if_offset as usize)
                    .unwrap()
                    .update_branch_offset(BranchOffset::from(1 + drop_keep_len as i32));
                self.code_section.op_br(branch_offset);
                self.code_section.op_return();
            }
            WI::ReturnCallInternal(func) => {
                Self::extract_drop_keep(instr_ptr).translate_with_return_param(&mut self.code_section)?;
                self.code_section.op_br_indirect();
            }
            WI::ReturnCall(_func) => {
                unreachable!("wait, should it call translate host call?");
                // Self::extract_drop_keep(instr_ptr).translate(&mut self.code_section)?;
                // self.code_section.op_return_call(func);
                // self.code_section.op_return();
            }
            WI::ReturnCallIndirect(_) => {
                Self::extract_drop_keep(instr_ptr).translate(&mut self.code_section)?;
<<<<<<< HEAD
=======
                let table_idx = Self::extract_table(instr_ptr);
                self.code_section.op_return_call_indirect(table_idx);
>>>>>>> 5f619e1d
                self.code_section.op_return();
            }
            WI::Return(drop_keep) => {
                if is_main {
                    drop_keep.translate(&mut self.code_section)?;
                    self.code_section.op_return();
                } else {
                    drop_keep.translate_with_return_param(&mut self.code_section)?;
                    self.code_section.op_br_indirect();
                }
            }
            WI::ReturnIfNez(drop_keep) => {
                let br_if_offset = self.code_section.len();
                self.code_section.op_br_if_eqz(0);
                drop_keep.translate(&mut self.code_section)?;
                let drop_keep_len = self.code_section.len() - br_if_offset - 1;
                self.code_section
                    .get_mut(br_if_offset as usize)
                    .unwrap()
                    .update_branch_offset(BranchOffset::from(1 + drop_keep_len as i32));
                self.code_section.op_return_if_nez();
            }
            WI::CallInternal(func_idx) => {

                let target = self.code_section.len() + 2;
                self.code_section.op_i32_const(target);

                let fn_index = func_idx.into_usize() as u32;
                self.code_section.op_call_internal(fn_index);
            }
            WI::CallIndirect(_) => {
                let table_idx = Self::extract_table(instr_ptr);
                self.code_section.op_call_indirect(table_idx);
            }
            WI::Call(func_idx) => {
                self.translate_host_call(func_idx.to_u32())?;
            }
            WI::ConstRef(const_ref) => {
                let resolved_const = self.engine.resolve_const(const_ref).unwrap();
                self.code_section.op_i64_const(resolved_const);
            }
            _ => {
                self.code_section.push(*instr_ptr.get());
            }
        };
        instr_ptr.add(1);
        Ok(())
    }

    fn translate_host_call(&mut self, fn_index: u32) -> Result<(), CompilerError> {
        let imports = self.module.imports.items.deref();
        if fn_index >= imports.len() as u32 {
            return Err(CompilerError::NotSupportedImport);
        }
        let imported = &imports[fn_index as usize];
        let import_name = match imported {
            Imported::Func(import_name) => import_name,
            _ => return Err(CompilerError::NotSupportedImport),
        };
        let import_index = self
            .import_linker
            .ok_or(CompilerError::UnknownImport(import_name.clone()))?
            .index_mapping()
            .get(import_name)
            .ok_or(CompilerError::UnknownImport(import_name.clone()))?;
        self.code_section.op_call(*import_index);
        Ok(())
    }

    pub fn finalize(&mut self) -> Result<Vec<u8>, CompilerError> {
        if !self.is_translated {
            self.translate()?;
        }
        let bytecode = &mut self.code_section;

<<<<<<< HEAD
        for i in 0..bytecode.len() as usize{
            match bytecode.instr[i] {
                Instruction::CallInternal(func) => {
                    bytecode.instr[i] = Instruction::Br(BranchOffset::from(self.function_mapping[&func.to_u32()] as i32 - i as i32));
                }
                _ => {
                }
            }
        }


        // let (stack_height, max_height) = sanitizer.stack_height();
        // assert!(stack_height == 0 && max_height < 1024);

=======
>>>>>>> 5f619e1d
        let mut states: Vec<(u32, u32, Vec<u8>)> = Vec::new();
        let mut buffer_offset = 0u32;
        for code in bytecode.instr.iter() {
            let mut buffer: [u8; 100] = [0; 100];
            let mut binary_writer = BinaryFormatWriter::new(&mut buffer[..]);
            code.write_binary(&mut binary_writer)
                .map_err(|e| CompilerError::BinaryFormat(e))?;
            let buffer = binary_writer.to_vec();
            let buffer_size = buffer.len() as u32;
            states.push((buffer_offset, buffer_size, buffer));
            buffer_offset += buffer_size;
        }

        for (i, code) in bytecode.instr.iter().enumerate() {
            let mut code = code.clone();
            let mut affected = false;
            match code {
                Instruction::CallInternal(func) | Instruction::ReturnCallInternal(func) => {
                    let func_offset = self
                        .function_mapping
                        .get(&func.to_u32())
                        .ok_or(CompilerError::MissingFunction)?;
                    let state = &states[*func_offset as usize];
                    code.update_call_index(state.0);
                    affected = true;
                }
                Instruction::RefFunc(func_idx) => {
                    let func_offset = self
                        .function_mapping
                        .get(&func_idx.to_u32())
                        .ok_or(CompilerError::MissingFunction)?;
                    let state = &states[*func_offset as usize];
                    code.update_call_index(state.0);
                    affected = true;
                }
                _ => {}
            };
            if let Some(jump_offset) = code.get_jump_offset() {
                let jump_label = (jump_offset.to_i32() + i as i32) as usize;
                let target_state = states.get(jump_label).ok_or(CompilerError::OutOfBuffer)?;
                code.update_branch_offset(BranchOffset::from(target_state.0 as i32));
                affected = true;
            }
            if affected {
                let current_state = states.get_mut(i).ok_or(CompilerError::OutOfBuffer)?;
                current_state.2.clear();
                code.write_binary_to_vec(&mut current_state.2)
                    .map_err(|e| CompilerError::BinaryFormat(e))?;
            }
        }

        let res = states.iter().fold(Vec::new(), |mut res, state| {
            res.extend(&state.2);
            res
        });
        Ok(res)
    }
}<|MERGE_RESOLUTION|>--- conflicted
+++ resolved
@@ -9,6 +9,7 @@
     module::{ConstExpr, DataSegmentKind, ElementSegmentKind, ImportName, Imported},
     rwasm::{
         binary_format::{BinaryFormat, BinaryFormatError, BinaryFormatWriter},
+        compiler::drop_keep::TransalorWithReturnParam,
         instruction_set::InstructionSet,
         ImportLinker,
     },
@@ -18,7 +19,6 @@
 };
 use alloc::{collections::BTreeMap, vec::Vec};
 use core::ops::Deref;
-use crate::rwasm::compiler::drop_keep::TransalorWithReturnParam;
 
 mod drop_keep;
 
@@ -293,9 +293,6 @@
         }
     }
 
-<<<<<<< HEAD
-    fn translate_opcode(&mut self, instr_ptr: &mut InstructionPtr, is_main: bool) -> Result<(), CompilerError> {
-=======
     fn extract_table(instr_ptr: &mut InstructionPtr) -> TableIdx {
         instr_ptr.add(1);
         let next_instr = instr_ptr.get();
@@ -305,8 +302,11 @@
         }
     }
 
-    fn translate_opcode(&mut self, instr_ptr: &mut InstructionPtr) -> Result<(), CompilerError> {
->>>>>>> 5f619e1d
+    fn translate_opcode(
+        &mut self,
+        instr_ptr: &mut InstructionPtr,
+        is_main: bool,
+    ) -> Result<(), CompilerError> {
         use Instruction as WI;
         match *instr_ptr.get() {
             WI::BrAdjust(branch_offset) => {
@@ -327,7 +327,8 @@
                 self.code_section.op_return();
             }
             WI::ReturnCallInternal(func) => {
-                Self::extract_drop_keep(instr_ptr).translate_with_return_param(&mut self.code_section)?;
+                Self::extract_drop_keep(instr_ptr)
+                    .translate_with_return_param(&mut self.code_section)?;
                 self.code_section.op_br_indirect();
             }
             WI::ReturnCall(_func) => {
@@ -338,11 +339,8 @@
             }
             WI::ReturnCallIndirect(_) => {
                 Self::extract_drop_keep(instr_ptr).translate(&mut self.code_section)?;
-<<<<<<< HEAD
-=======
                 let table_idx = Self::extract_table(instr_ptr);
                 self.code_section.op_return_call_indirect(table_idx);
->>>>>>> 5f619e1d
                 self.code_section.op_return();
             }
             WI::Return(drop_keep) => {
@@ -366,7 +364,6 @@
                 self.code_section.op_return_if_nez();
             }
             WI::CallInternal(func_idx) => {
-
                 let target = self.code_section.len() + 2;
                 self.code_section.op_i32_const(target);
 
@@ -418,23 +415,20 @@
         }
         let bytecode = &mut self.code_section;
 
-<<<<<<< HEAD
-        for i in 0..bytecode.len() as usize{
+        for i in 0..bytecode.len() as usize {
             match bytecode.instr[i] {
                 Instruction::CallInternal(func) => {
-                    bytecode.instr[i] = Instruction::Br(BranchOffset::from(self.function_mapping[&func.to_u32()] as i32 - i as i32));
-                }
-                _ => {
-                }
-            }
-        }
-
+                    bytecode.instr[i] = Instruction::Br(BranchOffset::from(
+                        self.function_mapping[&func.to_u32()] as i32 - i as i32,
+                    ));
+                }
+                _ => {}
+            }
+        }
 
         // let (stack_height, max_height) = sanitizer.stack_height();
         // assert!(stack_height == 0 && max_height < 1024);
 
-=======
->>>>>>> 5f619e1d
         let mut states: Vec<(u32, u32, Vec<u8>)> = Vec::new();
         let mut buffer_offset = 0u32;
         for code in bytecode.instr.iter() {
