--- conflicted
+++ resolved
@@ -118,13 +118,7 @@
         Ok(())
     }
 
-<<<<<<< HEAD
-    fn read_memory_segment<'a>(
-        memory: &DataSegment,
-    ) -> Result<(UntypedValue, &[u8]), CompilerError> {
-=======
     fn read_memory_segment(memory: &DataSegment) -> Result<(UntypedValue, &[u8]), CompilerError> {
->>>>>>> 1bc220f7
         match memory.kind() {
             DataSegmentKind::Active(seg) => {
                 let data_offset = seg
@@ -281,12 +275,8 @@
         let (mut instr_ptr, instr_end) = self.engine.instr_ptr(*func_body);
         let mut offset = 0;
         while instr_ptr != instr_end {
-<<<<<<< HEAD
-            self.translate_opcode(&mut instr_ptr, is_main)?;
-=======
-            self.translate_opcode(&mut instr_ptr, offset)?;
+            self.translate_opcode(&mut instr_ptr, is_main, offset)?;
             offset += 1;
->>>>>>> 1bc220f7
         }
         // remember function offset in the mapping
         self.function_beginning.insert(fn_index, beginning_offset);
@@ -314,11 +304,8 @@
     fn translate_opcode(
         &mut self,
         instr_ptr: &mut InstructionPtr,
-<<<<<<< HEAD
         is_main: bool,
-=======
         _offset: usize,
->>>>>>> 1bc220f7
     ) -> Result<(), CompilerError> {
         use Instruction as WI;
         match *instr_ptr.get() {
@@ -436,7 +423,7 @@
             match bytecode.instr[i] {
                 Instruction::CallInternal(func) => {
                     bytecode.instr[i] = Instruction::Br(BranchOffset::from(
-                        self.function_mapping[&func.to_u32()] as i32 - i as i32,
+                        self.function_beginning[&func.to_u32()] as i32 - i as i32,
                     ));
                 }
                 _ => {}
