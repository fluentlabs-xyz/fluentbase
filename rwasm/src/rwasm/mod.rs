--- conflicted
+++ resolved
@@ -6,23 +6,10 @@
 mod platform;
 mod reduced_module;
 
-<<<<<<< HEAD
-pub use self::{
-    binary_format::*,
-    compiler::*,
-    consts::*,
-    instruction::*,
-    instruction_set::*,
-    platform::*,
-    reduced_module::*,
-};
-=======
 pub use self::{binary_format::*, compiler::*, instruction_set::*, platform::*, reduced_module::*};
->>>>>>> a877cd98
 
 #[cfg(test)]
 mod tests {
-    use super::_SYS_HALT_FUEL_AMOUNT;
     use crate::{
         engine::bytecode::Instruction,
         rwasm::{
@@ -41,10 +28,7 @@
         Store,
     };
     use alloc::string::ToString;
-<<<<<<< HEAD
     use fluentbase_rwasm_core::common::ValueType;
-=======
->>>>>>> a877cd98
 
     #[derive(Default, Debug, Clone)]
     struct HostState {
