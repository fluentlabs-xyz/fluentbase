mod caller;
mod error;
mod func_type;
mod funcref;
mod into_func;
mod typed_func;

pub(crate) use self::typed_func::CallResultsTuple;
pub use self::{
    caller::Caller,
    error::FuncError,
    func_type::FuncType,
    funcref::FuncRef,
    into_func::{IntoFunc, WasmRet, WasmType, WasmTypeList},
    typed_func::{TypedFunc, WasmParams, WasmResults},
};
use super::{
    engine::{CompiledFunc, DedupFuncType, FuncFinished, FuncParams},
    AsContext,
    AsContextMut,
    Instance,
    StoreContext,
    Stored,
};
<<<<<<< HEAD
use crate::{arena::ArenaIndex, common::Trap, engine::ResumableCall, Engine, Error, Value};
=======
use fluentbase_rwasm_core::common::Trap;
use crate::{ engine::ResumableCall, Engine, Error, Value};
>>>>>>> 1a628e39
use alloc::{boxed::Box, sync::Arc};
use core::{fmt, fmt::Debug, num::NonZeroU32};

/// A raw index to a function entity.
#[derive(Debug, Copy, Clone, PartialEq, Eq, PartialOrd, Ord)]
pub struct FuncIdx(NonZeroU32);

impl ArenaIndex for FuncIdx {
    fn into_usize(self) -> usize {
        self.0.get().wrapping_sub(1) as usize
    }

    fn from_usize(index: usize) -> Self {
        index
            .try_into()
            .ok()
            .map(|index: u32| index.wrapping_add(1))
            .and_then(NonZeroU32::new)
            .map(Self)
            .unwrap_or_else(|| panic!("out of bounds func index {index}"))
    }
}

/// A raw index to a host function trampoline entity.
#[derive(Debug, Copy, Clone, PartialEq, Eq, PartialOrd, Ord)]
pub struct TrampolineIdx(usize);

impl ArenaIndex for TrampolineIdx {
    fn into_usize(self) -> usize {
        self.0
    }

    fn from_usize(index: usize) -> Self {
        Self(index)
    }
}

/// A host function reference.
#[derive(Debug, Copy, Clone)]
#[repr(transparent)]
pub struct Trampoline(Stored<TrampolineIdx>);

impl Trampoline {
    /// Creates a new host function reference.
    pub(super) fn from_inner(stored: Stored<TrampolineIdx>) -> Self {
        Self(stored)
    }

    /// Returns the underlying stored representation.
    pub(super) fn as_inner(&self) -> &Stored<TrampolineIdx> {
        &self.0
    }
}

/// A Wasm or host function instance.
#[derive(Debug)]
pub enum FuncEntity {
    /// A Wasm function.
    Wasm(WasmFuncEntity),
    /// A host function.
    Host(HostFuncEntity),
}

impl From<WasmFuncEntity> for FuncEntity {
    fn from(func: WasmFuncEntity) -> Self {
        Self::Wasm(func)
    }
}

impl From<HostFuncEntity> for FuncEntity {
    fn from(func: HostFuncEntity) -> Self {
        Self::Host(func)
    }
}

/// A host function reference and its function type.
#[derive(Debug, Copy, Clone)]
pub struct HostFuncEntity {
    /// The function type of the host function.
    ty: DedupFuncType,
    /// A reference to the trampoline of the host function.
    func: Trampoline,
}

impl HostFuncEntity {
    /// Creates a new [`HostFuncEntity`].
    pub fn new(ty: DedupFuncType, func: Trampoline) -> Self {
        Self { ty, func }
    }

    /// Returns the signature of the host function.
    pub fn ty_dedup(&self) -> &DedupFuncType {
        &self.ty
    }

    /// Returns the [`Trampoline`] of the host function.
    pub fn trampoline(&self) -> &Trampoline {
        &self.func
    }
}

impl FuncEntity {
    /// Returns the signature of the Wasm function.
    pub fn ty_dedup(&self) -> &DedupFuncType {
        match self {
            Self::Wasm(func) => func.ty_dedup(),
            Self::Host(func) => func.ty_dedup(),
        }
    }
}

/// A Wasm function instance.
#[derive(Debug, Clone)]
pub struct WasmFuncEntity {
    /// The function type of the Wasm function.
    ty: DedupFuncType,
    /// The compiled function body of the Wasm function.
    body: CompiledFunc,
    /// The instance associated to the Wasm function.
    instance: Instance,
}

impl WasmFuncEntity {
    /// Creates a new Wasm function from the given raw parts.
    pub fn new(signature: DedupFuncType, body: CompiledFunc, instance: Instance) -> Self {
        Self {
            ty: signature,
            body,
            instance,
        }
    }

    /// Returns the signature of the Wasm function.
    pub fn ty_dedup(&self) -> &DedupFuncType {
        &self.ty
    }

    /// Returns the instance where the [`Func`] belong to.
    pub fn instance(&self) -> &Instance {
        &self.instance
    }

    /// Returns the Wasm function body of the [`Func`].
    pub fn func_body(&self) -> CompiledFunc {
        self.body
    }
}

/// A host function instance.
pub struct HostFuncTrampolineEntity<T> {
    /// The type of the associated host function.
    ty: DedupFuncType,
    /// The trampoline of the associated host function.
    trampoline: TrampolineEntity<T>,
}

impl<T> Clone for HostFuncTrampolineEntity<T> {
    fn clone(&self) -> Self {
        Self {
            ty: self.ty,
            trampoline: self.trampoline.clone(),
        }
    }
}

impl<T> Debug for HostFuncTrampolineEntity<T> {
    fn fmt(&self, f: &mut fmt::Formatter<'_>) -> fmt::Result {
        Debug::fmt(&self.ty, f)
    }
}

impl<T> HostFuncTrampolineEntity<T> {
    /// Creates a new host function trampoline from the given dynamically typed closure.
    pub fn new(
        engine: &Engine,
        ty: FuncType,
        func: impl Fn(Caller<'_, T>, &[Value], &mut [Value]) -> Result<(), Trap> + Send + Sync + 'static,
    ) -> Self {
        // Preprocess parameters and results buffers so that we can reuse those
        // computations within the closure implementation. We put both parameters
        // and results into a single buffer which we can split to minimize the
        // amount of allocations per trampoline invokation.
        let params_iter = ty.params().iter().copied().map(Value::default);
        let results_iter = ty.results().iter().copied().map(Value::default);
        let len_params = ty.params().len();
        let params_results: Box<[Value]> = params_iter.chain(results_iter).collect();
        let trampoline = <TrampolineEntity<T>>::new(move |caller, args| {
            // We are required to clone the buffer because we are operating within a `Fn`.
            // This way the trampoline closure only has to own a single slice buffer.
            // Note: An alternative solution is to use interior mutability but that solution
            //       comes with its own downsides.
            let mut params_results = params_results.clone();
            let (params, results) = params_results.split_at_mut(len_params);
            let func_results = args.decode_params_into_slice(params).unwrap();
            func(caller, params, results)?;
            Ok(func_results.encode_results_from_slice(results).unwrap())
        });
        let ty = engine.alloc_func_type(ty.clone());
        Self { ty, trampoline }
    }

    /// Creates a new host function trampoline from the given statically typed closure.
    pub fn wrap<Params, Results>(engine: &Engine, func: impl IntoFunc<T, Params, Results>) -> Self {
        let (signature, trampoline) = func.into_func();
        let ty = engine.alloc_func_type(signature);
        Self { ty, trampoline }
    }

    /// Returns the signature of the host function.
    pub fn ty_dedup(&self) -> &DedupFuncType {
        &self.ty
    }

    /// Returns the trampoline of the host function.
    pub fn trampoline(&self) -> &TrampolineEntity<T> {
        &self.trampoline
    }
}

type TrampolineFn<T> =
    dyn Fn(Caller<T>, FuncParams) -> Result<FuncFinished, Trap> + Send + Sync + 'static;

pub struct TrampolineEntity<T> {
    closure: Arc<TrampolineFn<T>>,
}

impl<T> Debug for TrampolineEntity<T> {
    fn fmt(&self, f: &mut fmt::Formatter<'_>) -> fmt::Result {
        f.debug_struct("TrampolineEntity").finish()
    }
}

impl<T> TrampolineEntity<T> {
    /// Creates a new [`TrampolineEntity`] from the given host function.
    pub fn new<F>(trampoline: F) -> Self
    where
        F: Fn(Caller<T>, FuncParams) -> Result<FuncFinished, Trap> + Send + Sync + 'static,
    {
        Self {
            closure: Arc::new(trampoline),
        }
    }

    /// Calls the host function trampoline with the given inputs.
    ///
    /// The result is written back into the `outputs` buffer.
    pub fn call(
        &self,
        mut ctx: impl AsContextMut<UserState = T>,
        instance: Option<&Instance>,
        params: FuncParams,
    ) -> Result<FuncFinished, Trap> {
        let caller = <Caller<T>>::new(&mut ctx, instance);
        (self.closure)(caller, params)
    }
}

impl<T> Clone for TrampolineEntity<T> {
    fn clone(&self) -> Self {
        Self {
            closure: self.closure.clone(),
        }
    }
}

/// A Wasm or host function reference.
#[derive(Debug, Copy, Clone)]
#[repr(transparent)]
pub struct Func(Stored<FuncIdx>);

impl Func {
    /// Creates a new Wasm or host function reference.
    pub(super) fn from_inner(stored: Stored<FuncIdx>) -> Self {
        Self(stored)
    }

    /// Returns the underlying stored representation.
    pub(super) fn as_inner(&self) -> &Stored<FuncIdx> {
        &self.0
    }

    /// Creates a new [`Func`] with the given arguments.
    ///
    /// This is typically used to create a host-defined function to pass as an import to a Wasm
    /// module.
    ///
    /// - `ty`: the signature that the given closure adheres to, used to indicate what the inputs
    ///   and outputs are.
    /// - `func`: the native code invoked whenever this Func will be called. The closure is provided
    ///   a [`Caller`] as its first argument which allows it to query information about the
    ///   [`Instance`] that is assocaited to the call.
    ///
    /// # Note
    ///
    /// - The given [`FuncType`] `ty` must match the parameters and results otherwise the resulting
    ///   host [`Func`] might trap during execution.
    /// - It is the responsibility of the caller of [`Func::new`] to guarantee that the correct
    ///   amount and types of results are written into the results buffer from the `func` closure.
    ///   If an incorrect amount of results or types of results is written into the buffer then the
    ///   remaining computation may fail in unexpected ways. This footgun can be avoided by using
    ///   the typed [`Func::wrap`] method instead.
    /// - Prefer using [`Func::wrap`] over this method if possible since [`Func`] instances created
    ///   using this constructor have runtime overhead for every invokation that can be avoided by
    ///   using [`Func::wrap`].
    pub fn new<T>(
        mut ctx: impl AsContextMut<UserState = T>,
        ty: FuncType,
        func: impl Fn(Caller<'_, T>, &[Value], &mut [Value]) -> Result<(), Trap> + Send + Sync + 'static,
    ) -> Self {
        let engine = ctx.as_context().store.engine();
        let host_func = HostFuncTrampolineEntity::new(engine, ty, func);
        let ty_dedup = *host_func.ty_dedup();
        let trampoline = host_func.trampoline().clone();
        let func = ctx.as_context_mut().store.alloc_trampoline(trampoline);
        ctx.as_context_mut()
            .store
            .inner
            .alloc_func(HostFuncEntity::new(ty_dedup, func).into())
    }

    /// Creates a new host function from the given closure.
    pub fn wrap<T, Params, Results>(
        mut ctx: impl AsContextMut<UserState = T>,
        func: impl IntoFunc<T, Params, Results>,
    ) -> Self {
        let engine = ctx.as_context().store.engine();
        let host_func = HostFuncTrampolineEntity::wrap(engine, func);
        let ty_dedup = *host_func.ty_dedup();
        let trampoline = host_func.trampoline().clone();
        let func = ctx.as_context_mut().store.alloc_trampoline(trampoline);
        ctx.as_context_mut()
            .store
            .inner
            .alloc_func(HostFuncEntity::new(ty_dedup, func).into())
    }

    /// Returns the signature of the function.
    pub(crate) fn ty_dedup<'a, T: 'a>(
        &self,
        ctx: impl Into<StoreContext<'a, T>>,
    ) -> &'a DedupFuncType {
        ctx.into().store.inner.resolve_func(self).ty_dedup()
    }

    /// Returns the function type of the [`Func`].
    pub fn ty(&self, ctx: impl AsContext) -> FuncType {
        ctx.as_context()
            .store
            .inner
            .resolve_func_type(self.ty_dedup(&ctx))
    }

    /// Calls the Wasm or host function with the given inputs.
    ///
    /// The result is written back into the `outputs` buffer.
    ///
    /// # Errors
    ///
    /// - If the function returned a [`Trap`].
    /// - If the types of the `inputs` do not match the expected types for the function signature of
    ///   `self`.
    /// - If the number of input values does not match the expected number of inputs required by the
    ///   function signature of `self`.
    /// - If the number of output values does not match the expected number of outputs required by
    ///   the function signature of `self`.
    pub fn call<T>(
        &self,
        mut ctx: impl AsContextMut<UserState = T>,
        inputs: &[Value],
        outputs: &mut [Value],
    ) -> Result<(), Error> {
        self.verify_and_prepare_inputs_outputs(ctx.as_context(), inputs, outputs)?;
        // Note: Cloning an [`Engine`] is intentionally a cheap operation.
        ctx.as_context().store.engine().clone().execute_func(
            ctx.as_context_mut(),
            self,
            inputs,
            outputs,
        )?;
        Ok(())
    }

    /// Calls the Wasm or host function with the given inputs.
    ///
    /// The result is written back into the `outputs` buffer.
    ///
    /// Returns a resumable handle to the function invocation upon
    /// enountering host errors with which it is possible to handle
    /// the error and continue the execution as if no error occured.
    ///
    /// # Note
    ///
    /// This is a non-standard WebAssembly API and might not be available
    /// at other WebAssembly engines. Please be aware that depending on this
    /// feature might mean a lock-in to `wasmi` for users.
    ///
    /// # Errors
    ///
    /// - If the function returned a Wasm [`Trap`].
    /// - If the types of the `inputs` do not match the expected types for the function signature of
    ///   `self`.
    /// - If the number of input values does not match the expected number of inputs required by the
    ///   function signature of `self`.
    /// - If the number of output values does not match the expected number of outputs required by
    ///   the function signature of `self`.
    pub fn call_resumable<T>(
        &self,
        mut ctx: impl AsContextMut<UserState = T>,
        inputs: &[Value],
        outputs: &mut [Value],
    ) -> Result<ResumableCall, Error> {
        self.verify_and_prepare_inputs_outputs(ctx.as_context(), inputs, outputs)?;
        // Note: Cloning an [`Engine`] is intentionally a cheap operation.
        ctx.as_context()
            .store
            .engine()
            .clone()
            .execute_func_resumable(ctx.as_context_mut(), self, inputs, outputs)
            .map_err(Into::into)
            .map(ResumableCall::new)
    }

    /// Verify that the `inputs` and `outputs` value types match the function signature.
    ///
    /// Since [`Func`] is a dynamically typed function instance there is
    /// a need to verify that the given input parameters match the required
    /// types and that the given output slice matches the expected length.
    ///
    /// These checks can be avoided using the [`TypedFunc`] API.
    ///
    /// # Errors
    ///
    /// - If the `inputs` value types do not match the function input types.
    /// - If the number of `inputs` do not match the function input types.
    /// - If the number of `outputs` do not match the function output types.
    fn verify_and_prepare_inputs_outputs(
        &self,
        ctx: impl AsContext,
        inputs: &[Value],
        outputs: &mut [Value],
    ) -> Result<(), FuncError> {
        let fn_type = self.ty_dedup(ctx.as_context());
        ctx.as_context()
            .store
            .inner
            .resolve_func_type_with(fn_type, |func_type| {
                func_type.match_params(inputs)?;
                func_type.match_results(outputs, false)?;
                func_type.prepare_outputs(outputs);
                Ok(())
            })
    }

    /// Creates a new [`TypedFunc`] from this [`Func`].
    ///
    /// # Note
    ///
    /// This performs static type checks given `Params` as parameter types
    /// to [`Func`] and `Results` as result types of [`Func`] so that those
    /// type checks can be avoided when calling the created [`TypedFunc`].
    ///
    /// # Errors
    ///
    /// If the function signature of `self` does not match `Params` and `Results`
    /// as parameter types and result types respectively.
    pub fn typed<Params, Results>(
        &self,
        ctx: impl AsContext,
    ) -> Result<TypedFunc<Params, Results>, Error>
    where
        Params: WasmParams,
        Results: WasmResults,
    {
        TypedFunc::new(ctx, *self)
    }
}<|MERGE_RESOLUTION|>--- conflicted
+++ resolved
@@ -22,12 +22,8 @@
     StoreContext,
     Stored,
 };
-<<<<<<< HEAD
-use crate::{arena::ArenaIndex, common::Trap, engine::ResumableCall, Engine, Error, Value};
-=======
 use fluentbase_rwasm_core::common::Trap;
 use crate::{ engine::ResumableCall, Engine, Error, Value};
->>>>>>> 1a628e39
 use alloc::{boxed::Box, sync::Arc};
 use core::{fmt, fmt::Debug, num::NonZeroU32};
 
