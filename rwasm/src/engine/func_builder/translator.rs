--- conflicted
+++ resolved
@@ -1767,12 +1767,6 @@
 
     fn visit_i64_const(&mut self, value: i64) -> Result<(), TranslationError> {
         self.translate_if_reachable(|builder| {
-<<<<<<< HEAD
-            // Case: The constant value is small enough that we can apply
-            //       a small value optimization and use a more efficient
-            //       instruction to encode the constant value instruction.
-=======
->>>>>>> 281734b7
             builder.bump_fuel_consumption(builder.fuel_costs().base)?;
             builder.stack_height.push();
             builder
