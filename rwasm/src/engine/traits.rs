use crate::{common::UntypedValue, value::WithType, Value};
use core::{iter, slice};
<<<<<<< HEAD
=======
use fluentbase_rwasm_core::common::UntypedValue;
>>>>>>> 1a628e39

/// Types implementing this trait may be used as parameters for function execution.
///
/// # Note
///
/// - This is generically implemented by `&[Value]` and tuples of `T: WasmType` types.
/// - Using this trait allows to customize the parameters entrypoint for efficient function
///   execution via the [`Engine`].
///
/// [`Engine`]: [`crate::Engine`]
pub trait CallParams {
    /// The iterator over the parameter values.
    type Params: ExactSizeIterator<Item = UntypedValue>;

    /// Feeds the parameter values from the caller.
    fn call_params(self) -> Self::Params;
}

impl<'a> CallParams for &'a [Value] {
    type Params = CallParamsValueIter<'a>;

    #[inline]
    fn call_params(self) -> Self::Params {
        CallParamsValueIter {
            iter: self.iter().cloned(),
        }
    }
}

/// An iterator over the [`UntypedValue`] call parameters.
#[derive(Debug)]
pub struct CallParamsValueIter<'a> {
    iter: iter::Cloned<slice::Iter<'a, Value>>,
}

impl<'a> Iterator for CallParamsValueIter<'a> {
    type Item = UntypedValue;

    #[inline]
    fn size_hint(&self) -> (usize, Option<usize>) {
        self.iter.size_hint()
    }

    #[inline]
    fn next(&mut self) -> Option<Self::Item> {
        self.iter.next().map(UntypedValue::from)
    }
}

impl ExactSizeIterator for CallParamsValueIter<'_> {}

/// Types implementing this trait may be used as results for function execution.
///
/// # Note
///
/// - This is generically implemented by `&mut [Value]` and indirectly for tuples of `T: WasmType`.
/// - Using this trait allows to customize the parameters entrypoint for efficient function
///   execution via the [`Engine`].
///
/// [`Engine`]: [`crate::Engine`]
pub trait CallResults {
    /// The type of the returned results value.
    type Results;

    /// Feeds the result values back to the caller.
    ///
    /// # Panics
    ///
    /// If the given `results` do not match the expected amount.
    fn call_results(self, results: &[UntypedValue]) -> Self::Results;
}

impl<'a> CallResults for &'a mut [Value] {
    type Results = ();

    fn call_results(self, results: &[UntypedValue]) -> Self::Results {
        assert_eq!(self.len(), results.len());
        self.iter_mut().zip(results).for_each(|(dst, src)| {
            *dst = src.with_type(dst.ty());
        })
    }
}<|MERGE_RESOLUTION|>--- conflicted
+++ resolved
@@ -1,9 +1,6 @@
 use crate::{common::UntypedValue, value::WithType, Value};
 use core::{iter, slice};
-<<<<<<< HEAD
-=======
 use fluentbase_rwasm_core::common::UntypedValue;
->>>>>>> 1a628e39
 
 /// Types implementing this trait may be used as parameters for function execution.
 ///
