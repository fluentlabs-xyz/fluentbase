use crate::{
    exec_step::{ExecSteps, GadgetError},
    lookup_table::{
        BitwiseCheckLookup,
        CopyLookup,
        FixedLookup,
        PublicInputLookup,
        RangeCheckLookup,
        RwLookup,
        RwasmLookup,
    },
    runtime_circuit::{
        execution_gadget::ExecutionContextGadget,
        execution_state::ExecutionState,
        opcodes::{
            op_bin::OpBinGadget,
            op_bin_shift::OpShiftGadget,
            op_bitwise::OpBitwiseGadget,
            op_break::OpBreakGadget,
            op_call::OpCallGadget,
            op_const::OpConstGadget,
            op_conversion::OpConversionGadget,
            op_drop::OpDropGadget,
            op_extend::OpExtendGadget,
            op_global::OpGlobalGadget,
            op_load::OpLoadGadget,
            op_local::OpLocalGadget,
            op_memory::OpMemoryGadget,
            op_reffunc::OpRefFuncGadget,
            op_select::OpSelectGadget,
            op_store::OpStoreGadget,
            op_test::OpTestGadget,
            op_unary::OpUnaryGadget,
            table_ops::{
                copy::OpTableCopyGadget,
                fill::OpTableFillGadget,
                get::OpTableGetGadget,
                grow::OpTableGrowGadget,
                set::OpTableSetGadget,
                size::OpTableSizeGadget,
            },
            ExecStep,
        },
        platform::{sys_halt::SysHaltGadget, sys_read::SysReadGadget, sys_write::SysWriteGadget},
        responsible_opcode::ResponsibleOpcodeTable,
    },
    util::Field,
};
use fluentbase_runtime::SysFuncIdx;
use halo2_proofs::{
    circuit::{Layouter, Region},
    plonk::{ConstraintSystem, Error},
};

#[derive(Clone)]
pub struct RuntimeCircuitConfig<F: Field> {
    // wasm opcodes
    bin_gadget: ExecutionContextGadget<F, OpBinGadget<F>>,
    break_gadget: ExecutionContextGadget<F, OpBreakGadget<F>>,
    call_gadget: ExecutionContextGadget<F, OpCallGadget<F>>,
    const_gadget: ExecutionContextGadget<F, OpConstGadget<F>>,
    reffunc_gadget: ExecutionContextGadget<F, OpRefFuncGadget<F>>,
    conversion_gadget: ExecutionContextGadget<F, OpConversionGadget<F>>,
    drop_gadget: ExecutionContextGadget<F, OpDropGadget<F>>,
    global_gadget: ExecutionContextGadget<F, OpGlobalGadget<F>>,
    local_gadget: ExecutionContextGadget<F, OpLocalGadget<F>>,
    select_gadget: ExecutionContextGadget<F, OpSelectGadget<F>>,
    unary_gadget: ExecutionContextGadget<F, OpUnaryGadget<F>>,
    test_gadget: ExecutionContextGadget<F, OpTestGadget<F>>,
    store_gadget: ExecutionContextGadget<F, OpStoreGadget<F>>,
    load_gadget: ExecutionContextGadget<F, OpLoadGadget<F>>,
    table_copy_gadget: ExecutionContextGadget<F, OpTableCopyGadget<F>>,
    table_fill_gadget: ExecutionContextGadget<F, OpTableFillGadget<F>>,
    table_get_gadget: ExecutionContextGadget<F, OpTableGetGadget<F>>,
    table_grow_gadget: ExecutionContextGadget<F, OpTableGrowGadget<F>>,
    table_set_gadget: ExecutionContextGadget<F, OpTableSetGadget<F>>,
    table_size_gadget: ExecutionContextGadget<F, OpTableSizeGadget<F>>,
    bitwise_gadget: ExecutionContextGadget<F, OpBitwiseGadget<F>>,
    extend_gadget: ExecutionContextGadget<F, OpExtendGadget<F>>,
<<<<<<< HEAD
    shift_gadget: ExecutionContextGadget<F, OpShiftGadget<F>>,
=======
    memory_gadget: ExecutionContextGadget<F, OpMemoryGadget<F>>,
>>>>>>> 1bc220f7
    // system calls TODO: "lets design an extension library for this"
    sys_halt_gadget: ExecutionContextGadget<F, SysHaltGadget<F>>,
    sys_read_gadget: ExecutionContextGadget<F, SysReadGadget<F>>,
    sys_write_gadget: ExecutionContextGadget<F, SysWriteGadget<F>>,
    // runtime state gadgets
    responsible_opcode_table: ResponsibleOpcodeTable<F>,
}

impl<F: Field> RuntimeCircuitConfig<F> {
    #[allow(unused_variables)]
    pub fn configure(
        cs: &mut ConstraintSystem<F>,
        rwasm_lookup: &impl RwasmLookup<F>,
        state_lookup: &impl RwLookup<F>,
        range_check_lookup: &impl RangeCheckLookup<F>,
        fixed_lookup: &impl FixedLookup<F>,
        public_input_lookup: &impl PublicInputLookup<F>,
        copy_lookup: &impl CopyLookup<F>,
        bitwise_check_lookup: &impl BitwiseCheckLookup<F>,
    ) -> Self {
        let responsible_opcode_table = ResponsibleOpcodeTable::configure(cs);
        macro_rules! configure_gadget {
            () => {
                ExecutionContextGadget::configure(
                    cs,
                    rwasm_lookup,
                    state_lookup,
                    &responsible_opcode_table,
                    range_check_lookup,
                    fixed_lookup,
                    public_input_lookup,
                    copy_lookup,
                    bitwise_check_lookup,
                )
            };
        }
        Self {
            // wasm opcodes
            bin_gadget: configure_gadget!(),
            break_gadget: configure_gadget!(),
            call_gadget: configure_gadget!(),
            const_gadget: configure_gadget!(),
            reffunc_gadget: configure_gadget!(),
            conversion_gadget: configure_gadget!(),
            drop_gadget: configure_gadget!(),
            global_gadget: configure_gadget!(),
            local_gadget: configure_gadget!(),
            select_gadget: configure_gadget!(),
            unary_gadget: configure_gadget!(),
            test_gadget: configure_gadget!(),
            store_gadget: configure_gadget!(),
            load_gadget: configure_gadget!(),
            table_copy_gadget: configure_gadget!(),
            table_fill_gadget: configure_gadget!(),
            table_get_gadget: configure_gadget!(),
            table_grow_gadget: configure_gadget!(),
            table_set_gadget: configure_gadget!(),
            table_size_gadget: configure_gadget!(),
            bitwise_gadget: configure_gadget!(),
            extend_gadget: configure_gadget!(),
<<<<<<< HEAD
            shift_gadget: configure_gadget!(),
=======
            memory_gadget: configure_gadget!(),
>>>>>>> 1bc220f7
            // system calls
            sys_halt_gadget: configure_gadget!(),
            sys_read_gadget: configure_gadget!(),
            sys_write_gadget: configure_gadget!(),
            responsible_opcode_table,
        }
    }

    fn assign_sys_call(
        &self,
        region: &mut Region<'_, F>,
        offset: usize,
        step: &ExecStep,
        rw_counter: usize,
        system_call: SysFuncIdx,
    ) -> Result<(), GadgetError> {
        match system_call {
            SysFuncIdx::IMPORT_SYS_HALT => self
                .sys_halt_gadget
                .assign(region, offset, step, rw_counter)?,
            SysFuncIdx::IMPORT_SYS_READ => self
                .sys_read_gadget
                .assign(region, offset, step, rw_counter)?,
            SysFuncIdx::IMPORT_SYS_WRITE => self
                .sys_write_gadget
                .assign(region, offset, step, rw_counter)?,
            _ => unreachable!("not supported sys call: {:?}", system_call),
        }
        Ok(())
    }

    #[allow(unused_variables)]
    fn assign_trace_step(
        &self,
        region: &mut Region<'_, F>,
        offset: usize,
        step: &ExecStep,
        rw_counter: usize,
    ) -> Result<(), Error> {
        let execution_state = ExecutionState::from_opcode(*step.instr());
        let res = match execution_state {
            ExecutionState::WASM_BIN => self.bin_gadget.assign(region, offset, step, rw_counter),
            ExecutionState::WASM_BREAK => {
                self.break_gadget.assign(region, offset, step, rw_counter)
            }
            ExecutionState::WASM_CALL => self.call_gadget.assign(region, offset, step, rw_counter),
            ExecutionState::WASM_CALL_HOST(system_call) => {
                self.assign_sys_call(region, offset, step, rw_counter, system_call)
            }
            ExecutionState::WASM_CONST => {
                self.const_gadget.assign(region, offset, step, rw_counter)
            }
            ExecutionState::WASM_REFFUNC => {
                self.reffunc_gadget.assign(region, offset, step, rw_counter)
            }
            ExecutionState::WASM_CONVERSION => self
                .conversion_gadget
                .assign(region, offset, step, rw_counter),
            ExecutionState::WASM_DROP => self.drop_gadget.assign(region, offset, step, rw_counter),
            ExecutionState::WASM_GLOBAL => {
                self.global_gadget.assign(region, offset, step, rw_counter)
            }
            ExecutionState::WASM_LOCAL => {
                self.local_gadget.assign(region, offset, step, rw_counter)
            }
            ExecutionState::WASM_SELECT => {
                self.select_gadget.assign(region, offset, step, rw_counter)
            }

            ExecutionState::WASM_UNARY => {
                self.unary_gadget.assign(region, offset, step, rw_counter)
            }

            ExecutionState::WASM_TABLE_COPY => self
                .table_copy_gadget
                .assign(region, offset, step, rw_counter),
            ExecutionState::WASM_TABLE_FILL => self
                .table_fill_gadget
                .assign(region, offset, step, rw_counter),
            ExecutionState::WASM_TABLE_GET => self
                .table_get_gadget
                .assign(region, offset, step, rw_counter),
            ExecutionState::WASM_TABLE_GROW => self
                .table_grow_gadget
                .assign(region, offset, step, rw_counter),
            ExecutionState::WASM_TABLE_SET => self
                .table_set_gadget
                .assign(region, offset, step, rw_counter),
            ExecutionState::WASM_TABLE_SIZE => self
                .table_size_gadget
                .assign(region, offset, step, rw_counter),
            ExecutionState::WASM_BITWISE => {
                self.bitwise_gadget.assign(region, offset, step, rw_counter)
            }
            ExecutionState::WASM_EXTEND => {
                self.extend_gadget.assign(region, offset, step, rw_counter)
            }
<<<<<<< HEAD

            ExecutionState::WASM_SHIFT => {
                self.shift_gadget.assign(region, offset, step, rw_counter)
            }

=======
            ExecutionState::WASM_MEMORY => {
                self.memory_gadget.assign(region, offset, step, rw_counter)
            }
>>>>>>> 1bc220f7
            ExecutionState::WASM_TEST => self.test_gadget.assign(region, offset, step, rw_counter),
            ExecutionState::WASM_STORE => {
                self.store_gadget.assign(region, offset, step, rw_counter)
            }
            ExecutionState::WASM_LOAD => self.load_gadget.assign(region, offset, step, rw_counter),
            _ => unreachable!("not supported gadget {:?}", execution_state),
        };
        // TODO: "do normal error handling here"
        res.unwrap();
        Ok(())
    }

    pub fn assign(
        &self,
        layouter: &mut impl Layouter<F>,
        exec_steps: &ExecSteps,
    ) -> Result<(), Error> {
        layouter.assign_region(
            || "runtime opcodes",
            |mut region| {
                for (i, trace) in exec_steps.0.iter().enumerate() {
                    self.assign_trace_step(&mut region, i, trace, trace.rw_counter)?;
                }
                Ok(())
            },
        )?;
        self.responsible_opcode_table.load(layouter)?;
        Ok(())
    }
}<|MERGE_RESOLUTION|>--- conflicted
+++ resolved
@@ -77,11 +77,8 @@
     table_size_gadget: ExecutionContextGadget<F, OpTableSizeGadget<F>>,
     bitwise_gadget: ExecutionContextGadget<F, OpBitwiseGadget<F>>,
     extend_gadget: ExecutionContextGadget<F, OpExtendGadget<F>>,
-<<<<<<< HEAD
     shift_gadget: ExecutionContextGadget<F, OpShiftGadget<F>>,
-=======
     memory_gadget: ExecutionContextGadget<F, OpMemoryGadget<F>>,
->>>>>>> 1bc220f7
     // system calls TODO: "lets design an extension library for this"
     sys_halt_gadget: ExecutionContextGadget<F, SysHaltGadget<F>>,
     sys_read_gadget: ExecutionContextGadget<F, SysReadGadget<F>>,
@@ -142,11 +139,8 @@
             table_size_gadget: configure_gadget!(),
             bitwise_gadget: configure_gadget!(),
             extend_gadget: configure_gadget!(),
-<<<<<<< HEAD
             shift_gadget: configure_gadget!(),
-=======
             memory_gadget: configure_gadget!(),
->>>>>>> 1bc220f7
             // system calls
             sys_halt_gadget: configure_gadget!(),
             sys_read_gadget: configure_gadget!(),
@@ -244,17 +238,15 @@
             ExecutionState::WASM_EXTEND => {
                 self.extend_gadget.assign(region, offset, step, rw_counter)
             }
-<<<<<<< HEAD
 
             ExecutionState::WASM_SHIFT => {
                 self.shift_gadget.assign(region, offset, step, rw_counter)
             }
 
-=======
             ExecutionState::WASM_MEMORY => {
                 self.memory_gadget.assign(region, offset, step, rw_counter)
             }
->>>>>>> 1bc220f7
+
             ExecutionState::WASM_TEST => self.test_gadget.assign(region, offset, step, rw_counter),
             ExecutionState::WASM_STORE => {
                 self.store_gadget.assign(region, offset, step, rw_counter)
