--- conflicted
+++ resolved
@@ -53,7 +53,8 @@
     select_gadget: ExecutionGadgetRow<F, OpSelectGadget<F>>,
     unary_gadget: ExecutionGadgetRow<F, OpUnaryGadget<F>>,
     test_gadget: ExecutionGadgetRow<F, OpTestGadget<F>>,
-<<<<<<< HEAD
+    store_gadget: ExecutionGadgetRow<F, OpStoreGadget<F>>,
+    load_gadget: ExecutionGadgetRow<F, OpLoadGadget<F>>,
     table_copy_gadget: ExecutionGadgetRow<F, OpTableCopyGadget<F>>,
     table_fill_gadget: ExecutionGadgetRow<F, OpTableFillGadget<F>>,
     table_get_gadget: ExecutionGadgetRow<F, OpTableGetGadget<F>>,
@@ -61,10 +62,6 @@
     table_init_gadget: ExecutionGadgetRow<F, OpTableInitGadget<F>>,
     table_set_gadget: ExecutionGadgetRow<F, OpTableSetGadget<F>>,
     table_size_gadget: ExecutionGadgetRow<F, OpTableSizeGadget<F>>,
-=======
-    store_gadget: ExecutionGadgetRow<F, OpStoreGadget<F>>,
-    load_gadget: ExecutionGadgetRow<F, OpLoadGadget<F>>,
->>>>>>> 707a6e0d
     // runtime state gadgets
     responsible_opcode_table: ResponsibleOpcodeTable<F>,
 }
@@ -104,7 +101,8 @@
             select_gadget: configure_gadget!(),
             unary_gadget: configure_gadget!(),
             test_gadget: configure_gadget!(),
-<<<<<<< HEAD
+            store_gadget: configure_gadget!(),
+            load_gadget: configure_gadget!(),
             table_copy_gadget: configure_gadget!(),
             table_fill_gadget: configure_gadget!(),
             table_get_gadget: configure_gadget!(),
@@ -112,10 +110,6 @@
             table_init_gadget: configure_gadget!(),
             table_set_gadget: configure_gadget!(),
             table_size_gadget: configure_gadget!(),
-=======
-            store_gadget: configure_gadget!(),
-            load_gadget: configure_gadget!(),
->>>>>>> 707a6e0d
             responsible_opcode_table,
         }
     }
@@ -158,7 +152,6 @@
             ExecutionState::WASM_UNARY => {
                 self.unary_gadget.assign(region, offset, step, rw_counter)
             }
-<<<<<<< HEAD
 
             ExecutionState::WASM_TABLE_COPY => { self.table_copy_gadget.assign(region, offset, step, rw_counter) }
             ExecutionState::WASM_TABLE_FILL => { self.table_fill_gadget.assign(region, offset, step, rw_counter) }
@@ -168,12 +161,6 @@
             ExecutionState::WASM_TABLE_SET => { self.table_set_gadget.assign(region, offset, step, rw_counter) }
             ExecutionState::WASM_TABLE_SIZE => { self.table_size_gadget.assign(region, offset, step, rw_counter) }
 
-            ExecutionState::WASM_CALL => {
-                // do nothing for WASM_BREAK for now
-                Ok(())
-            }
-=======
->>>>>>> 707a6e0d
             ExecutionState::WASM_TEST => self.test_gadget.assign(region, offset, step, rw_counter),
             ExecutionState::WASM_STORE => {
                 self.store_gadget.assign(region, offset, step, rw_counter)
