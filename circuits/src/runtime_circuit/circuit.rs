--- conflicted
+++ resolved
@@ -120,13 +120,9 @@
                 self.unary_gadget.assign(region, offset, step, rw_counter)
             }
             ExecutionState::WASM_TEST => self.test_gadget.assign(region, offset, step, rw_counter),
-<<<<<<< HEAD
             ExecutionState::WASM_STORE => {
                 self.store_gadget.assign(region, offset, step, rw_counter)
             }
-            ExecutionState::WASM_BREAK => Ok(()),
-=======
->>>>>>> 9a7165fb
             _ => unreachable!("not supported gadget {:?}", execution_state),
         };
         // TODO: "do normal error handling here"
