use crate::{
    lookup_table::{FixedLookup, RangeCheckLookup, RwLookup, RwasmLookup},
    runtime_circuit::{
        execution_gadget::ExecutionGadgetRow,
        execution_state::ExecutionState,
        opcodes::{
            op_bin::OpBinGadget,
            op_const::OpConstGadget,
            op_conversion::OpConversionGadget,
            op_drop::OpDropGadget,
            op_global::OpGlobalGadget,
            op_local::OpLocalGadget,
            op_select::OpSelectGadget,
            op_test::OpTestGadget,
            op_unary::OpUnaryGadget,
            TraceStep,
        },
        responsible_opcode::ResponsibleOpcodeTable,
    },
    util::Field,
};
use fluentbase_rwasm::engine::Tracer;
use halo2_proofs::{
    circuit::{Layouter, Region},
    plonk::{ConstraintSystem, Error},
};

#[derive(Clone)]
pub struct RuntimeCircuitConfig<F: Field> {
    bin_gadget: ExecutionGadgetRow<F, OpBinGadget<F>>,
    const_gadget: ExecutionGadgetRow<F, OpConstGadget<F>>,
    conversion_gadget: ExecutionGadgetRow<F, OpConversionGadget<F>>,
    drop_gadget: ExecutionGadgetRow<F, OpDropGadget<F>>,
    global_gadget: ExecutionGadgetRow<F, OpGlobalGadget<F>>,
    local_gadget: ExecutionGadgetRow<F, OpLocalGadget<F>>,
    select_gadget: ExecutionGadgetRow<F, OpSelectGadget<F>>,
    unary_gadget: ExecutionGadgetRow<F, OpUnaryGadget<F>>,
    test_gadget: ExecutionGadgetRow<F, OpTestGadget<F>>,
    // runtime state gadgets
    responsible_opcode_table: ResponsibleOpcodeTable<F>,
}

impl<F: Field> RuntimeCircuitConfig<F> {
    #[allow(unused_variables)]
    pub fn configure(
        cs: &mut ConstraintSystem<F>,
        rwasm_lookup: &impl RwasmLookup<F>,
        state_lookup: &impl RwLookup<F>,
        range_check_lookup: &impl RangeCheckLookup<F>,
        fixed_lookup: &impl FixedLookup<F>,
    ) -> Self {
        let responsible_opcode_table = ResponsibleOpcodeTable::configure(cs);
        macro_rules! configure_gadget {
            () => {
                ExecutionGadgetRow::configure(
                    cs,
                    rwasm_lookup,
                    state_lookup,
                    &responsible_opcode_table,
                    range_check_lookup,
                    fixed_lookup,
                )
            };
        }
        Self {
            bin_gadget: configure_gadget!(),
            const_gadget: configure_gadget!(),
            conversion_gadget: configure_gadget!(),
            drop_gadget: configure_gadget!(),
            global_gadget: configure_gadget!(),
            local_gadget: configure_gadget!(),
            select_gadget: configure_gadget!(),
            unary_gadget: configure_gadget!(),
            test_gadget: configure_gadget!(),
            responsible_opcode_table,
        }
    }

    #[allow(unused_variables)]
    fn assign_trace_step(
        &self,
        region: &mut Region<'_, F>,
        offset: usize,
        step: &TraceStep,
        rw_counter: usize,
    ) -> Result<(), Error> {
        let execution_state = ExecutionState::from_opcode(*step.instr());
        let res = match execution_state {
            ExecutionState::WASM_BIN => self.bin_gadget.assign(region, offset, step, rw_counter),
            ExecutionState::WASM_CONST => {
                self.const_gadget.assign(region, offset, step, rw_counter)
            }
            ExecutionState::WASM_CONVERSION => self
                .conversion_gadget
                .assign(region, offset, step, rw_counter),
            ExecutionState::WASM_DROP => self.drop_gadget.assign(region, offset, step, rw_counter),
            ExecutionState::WASM_GLOBAL => {
                self.global_gadget.assign(region, offset, step, rw_counter)
            }
            ExecutionState::WASM_LOCAL => {
                self.local_gadget.assign(region, offset, step, rw_counter)
            }
            ExecutionState::WASM_SELECT => {
                self.select_gadget.assign(region, offset, step, rw_counter)
            }
            ExecutionState::WASM_UNARY => {
                self.unary_gadget.assign(region, offset, step, rw_counter)
            }
<<<<<<< HEAD
            ExecutionState::WASM_CALL => {
                // do nothing for WASM_BREAK for now
                Ok(())
            }
            ExecutionState::WASM_BREAK => {
                // do nothing for WASM_BREAK for now
                Ok(())
            }
=======
            ExecutionState::WASM_TEST => self.test_gadget.assign(region, offset, step, rw_counter),
            ExecutionState::WASM_BREAK => Ok(()),
>>>>>>> 13c45658
            _ => unreachable!("not supported gadget {:?}", execution_state),
        };
        // TODO: "do normal error handling here"
        res.unwrap();
        Ok(())
    }

    pub fn assign(&self, layouter: &mut impl Layouter<F>, tracer: &Tracer) -> Result<(), Error> {
        layouter.assign_region(
            || "runtime opcodes",
            |mut region| {
                let mut rw_counter = 0;
                for (i, trace) in tracer.logs.iter().cloned().enumerate() {
                    let step = TraceStep::new(trace, tracer.logs.get(i + 1).cloned());
                    self.assign_trace_step(&mut region, i, &step, rw_counter)?;
                    rw_counter += step.instr().get_rw_ops().len();
                }
                Ok(())
            },
        )?;
        self.responsible_opcode_table.load(layouter)?;
        Ok(())
    }
}<|MERGE_RESOLUTION|>--- conflicted
+++ resolved
@@ -106,19 +106,12 @@
             ExecutionState::WASM_UNARY => {
                 self.unary_gadget.assign(region, offset, step, rw_counter)
             }
-<<<<<<< HEAD
             ExecutionState::WASM_CALL => {
                 // do nothing for WASM_BREAK for now
                 Ok(())
             }
-            ExecutionState::WASM_BREAK => {
-                // do nothing for WASM_BREAK for now
-                Ok(())
-            }
-=======
             ExecutionState::WASM_TEST => self.test_gadget.assign(region, offset, step, rw_counter),
             ExecutionState::WASM_BREAK => Ok(()),
->>>>>>> 13c45658
             _ => unreachable!("not supported gadget {:?}", execution_state),
         };
         // TODO: "do normal error handling here"
