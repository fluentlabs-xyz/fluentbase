use fluentbase_rwasm::engine::bytecode::Instruction;
use strum::IntoEnumIterator;
use strum_macros::EnumIter;

#[allow(non_camel_case_types)]
#[derive(Clone, Copy, Debug, PartialEq, Eq, Hash, Ord, PartialOrd, EnumIter)]
pub enum ExecutionState {
    WASM_BIN, // DONE
    WASM_BREAK,
    WASM_CALL,
    WASM_CONST,      // DONE
    WASM_CONVERSION, // DONE
    WASM_DROP,       // DONE
    WASM_GLOBAL,     // DONE
    WASM_LOAD,
    WASM_LOCAL,  // DONE
    WASM_REL,    // DONE
    WASM_SELECT, // DONE
    WASM_STORE,
<<<<<<< HEAD
    WASM_TEST,
    WASM_UNARY, // DONE
=======
    WASM_TEST, // DONE
    WASM_UNARY,
>>>>>>> ea88b1b3
}

impl ExecutionState {
    pub fn from_opcode(instr: Instruction) -> ExecutionState {
        for state in Self::iter() {
            // TODO: "yes, I've heard about lazy static, don't understand why its not here"
            let found = state
                .responsible_opcodes()
                .iter()
                .copied()
                .find(|v| v.code_value() == instr.code_value());
            if found.is_some() {
                return state;
            }
        }
        unreachable!(
            "there is no execution state for opcode {:?}, it's not possible",
            instr
        )
    }

    pub fn responsible_opcodes(&self) -> Vec<Instruction> {
        match self {
            Self::WASM_BIN => vec![
                Instruction::I32Add,
                Instruction::I64Add,
                Instruction::I32Sub,
                Instruction::I64Sub,
                Instruction::I32Mul,
                Instruction::I64Mul,
                Instruction::I32DivS,
                Instruction::I64DivS,
                Instruction::I32DivU,
                Instruction::I64DivU,
                Instruction::I32RemS,
                Instruction::I64RemS,
                Instruction::I32RemU,
                Instruction::I64RemU,
            ],
            Self::WASM_BREAK => vec![
                Instruction::Br(Default::default()),
                Instruction::BrIfEqz(Default::default()),
                Instruction::BrIfNez(Default::default()),
                Instruction::BrAdjust(Default::default()),
                Instruction::BrAdjustIfNez(Default::default()),
            ],
            Self::WASM_CALL => vec![
                Instruction::Return(Default::default()),
                Instruction::ReturnIfNez(Default::default()),
                Instruction::ReturnCallInternal(Default::default()),
                Instruction::ReturnCall(Default::default()),
                Instruction::ReturnCallIndirectUnsafe(Default::default()),
                Instruction::CallInternal(Default::default()),
                Instruction::Call(Default::default()),
                Instruction::CallIndirectUnsafe(Default::default()),
            ],
            Self::WASM_CONST => vec![
                Instruction::I32Const(Default::default()),
                Instruction::I64Const(Default::default()),
            ],
            Self::WASM_DROP => vec![Instruction::Drop],
            Self::WASM_TEST => vec![Instruction::I32Eqz, Instruction::I64Eqz],
            Self::WASM_REL => vec![
                Instruction::I32GtU,
                Instruction::I32GeU,
                Instruction::I32LtU,
                Instruction::I32LeU,
                Instruction::I32Eq,
                Instruction::I32Ne,
                Instruction::I32GtS,
                Instruction::I32GeS,
                Instruction::I32LtS,
                Instruction::I32LeS,
                Instruction::I64GtU,
                Instruction::I64GeU,
                Instruction::I64LtU,
                Instruction::I64LeU,
                Instruction::I64Eq,
                Instruction::I64Ne,
                Instruction::I64GtS,
                Instruction::I64GeS,
                Instruction::I64LtS,
                Instruction::I64LeS,
            ],
            Self::WASM_UNARY => vec![
                Instruction::I32Ctz,
                Instruction::I64Ctz,
                Instruction::I32Clz,
                Instruction::I64Clz,
                Instruction::I32Popcnt,
                Instruction::I64Popcnt,
            ],
            Self::WASM_CONVERSION => vec![
                Instruction::I32WrapI64,
                Instruction::I64ExtendI32U,
                Instruction::I64ExtendI32S,
            ],
            Self::WASM_GLOBAL => vec![
                Instruction::GlobalGet(Default::default()),
                Instruction::GlobalSet(Default::default()),
            ],
            Self::WASM_LOCAL => vec![
                Instruction::LocalGet(Default::default()),
                Instruction::LocalSet(Default::default()),
                Instruction::LocalTee(Default::default()),
            ],
            Self::WASM_SELECT => vec![Instruction::Select],
            _ => vec![],
        }
    }
}

#[cfg(test)]
mod test {
    use crate::runtime_circuit::execution_state::ExecutionState;
    use fluentbase_rwasm::engine::bytecode::Instruction;
    use std::collections::HashMap;
    use strum::IntoEnumIterator;

    #[test]
    fn calc_opcode_coverage() {
        let mut used_opcodes: HashMap<Instruction, usize> =
            Instruction::iter().map(|instr| (instr, 0usize)).collect();
        let mut total_used = 0usize;
        for state in ExecutionState::iter() {
            for opcode in state.responsible_opcodes() {
                let used_opcode = used_opcodes.get_mut(&opcode).unwrap();
                if *used_opcode == 1 {
                    panic!(
                        "opcode ({:?}) is used more than 1 time, its not allowed",
                        opcode
                    )
                }
                *used_opcode += 1;
                total_used += 1;
            }
        }
        let coverage = 100 * total_used / used_opcodes.len();
        println!(
            "opcode coverage (based on execution state) is: {}%",
            coverage
        )
    }
}<|MERGE_RESOLUTION|>--- conflicted
+++ resolved
@@ -17,13 +17,8 @@
     WASM_REL,    // DONE
     WASM_SELECT, // DONE
     WASM_STORE,
-<<<<<<< HEAD
-    WASM_TEST,
+    WASM_TEST,  // DONE
     WASM_UNARY, // DONE
-=======
-    WASM_TEST, // DONE
-    WASM_UNARY,
->>>>>>> ea88b1b3
 }
 
 impl ExecutionState {
