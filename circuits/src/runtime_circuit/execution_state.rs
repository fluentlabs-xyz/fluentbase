--- conflicted
+++ resolved
@@ -37,11 +37,8 @@
     WASM_MEMORY_FILL,
     WASM_MEMORY_INIT,
     WASM_UNREACHABLE,
-<<<<<<< HEAD
     WASM_CONSUME_FUEL,
-=======
     WASM_SHIFT,
->>>>>>> 1b0ef73f
 }
 
 impl ExecutionState {
@@ -78,11 +75,8 @@
             ExecutionState::WASM_MEMORY_FILL => 29,
             ExecutionState::WASM_MEMORY_INIT => 30,
             ExecutionState::WASM_UNREACHABLE => 31,
-<<<<<<< HEAD
             ExecutionState::WASM_CONSUME_FUEL => 32,
-=======
-            ExecutionState::WASM_SHIFT => 32,
->>>>>>> 1b0ef73f
+            ExecutionState::WASM_SHIFT => 33,
         }
     }
 
