use fluentbase_rwasm::engine::bytecode::Instruction;
use strum::IntoEnumIterator;
use strum_macros::EnumIter;

#[allow(non_camel_case_types)]
#[derive(Clone, Copy, Debug, PartialEq, Eq, Hash, Ord, PartialOrd, EnumIter)]
pub enum ExecutionState {
    WASM_BIN, // DONE
    WASM_BREAK,
    WASM_CALL,
    WASM_CONST,      // DONE
    WASM_CONVERSION, // DONE
    WASM_DROP,       // DONE
    WASM_GLOBAL,     // DONE
    WASM_LOAD,
    WASM_LOCAL,  // DONE
    WASM_REL,    // DONE
    WASM_SELECT, // DONE
    WASM_STORE,
<<<<<<< HEAD
    WASM_TEST,
    WASM_UNARY, // DONE
=======
    WASM_TEST, // DONE
    WASM_UNARY,
>>>>>>> 13c45658
}

impl ExecutionState {
    pub fn from_opcode(instr: Instruction) -> ExecutionState {
        for state in Self::iter() {
            // TODO: "yes, I've heard about lazy static, don't understand why its not here"
            let found = state
                .responsible_opcodes()
                .iter()
                .copied()
                .find(|v| v.code_value() == instr.code_value());
            if found.is_some() {
                return state;
            }
        }
        unreachable!(
            "there is no execution state for opcode {:?}, it's not possible",
            instr
        )
    }

    pub fn responsible_opcodes(&self) -> Vec<Instruction> {
        match self {
            Self::WASM_BIN => vec![
                Instruction::I32Add,
                Instruction::I64Add,
                Instruction::I32Sub,
                Instruction::I64Sub,
                Instruction::I32Mul,
                Instruction::I64Mul,
                Instruction::I32DivS,
                Instruction::I64DivS,
                Instruction::I32DivU,
                Instruction::I64DivU,
                Instruction::I32RemS,
                Instruction::I64RemS,
                Instruction::I32RemU,
                Instruction::I64RemU,
            ],
            Self::WASM_BREAK => vec![
                Instruction::Br(Default::default()),
                Instruction::BrIfEqz(Default::default()),
                Instruction::BrIfNez(Default::default()),
                Instruction::BrAdjust(Default::default()),
                Instruction::BrAdjustIfNez(Default::default()),
            ],
            Self::WASM_CALL => vec![
                Instruction::Return(Default::default()),
                Instruction::ReturnIfNez(Default::default()),
                Instruction::ReturnCallInternal(Default::default()),
                Instruction::ReturnCall(Default::default()),
                Instruction::ReturnCallIndirectUnsafe(Default::default()),
                Instruction::CallInternal(Default::default()),
                Instruction::Call(Default::default()),
                Instruction::CallIndirectUnsafe(Default::default()),
            ],
            Self::WASM_CONST => vec![
                Instruction::I32Const(Default::default()),
                Instruction::I64Const(Default::default()),
            ],
            Self::WASM_DROP => vec![Instruction::Drop],
            Self::WASM_TEST => vec![Instruction::I32Eqz, Instruction::I64Eqz],
            Self::WASM_REL => vec![
                Instruction::I32GtU,
                Instruction::I32GeU,
                Instruction::I32LtU,
                Instruction::I32LeU,
                Instruction::I32Eq,
                Instruction::I32Ne,
                Instruction::I32GtS,
                Instruction::I32GeS,
                Instruction::I32LtS,
                Instruction::I32LeS,
                Instruction::I64GtU,
                Instruction::I64GeU,
                Instruction::I64LtU,
                Instruction::I64LeU,
                Instruction::I64Eq,
                Instruction::I64Ne,
                Instruction::I64GtS,
                Instruction::I64GeS,
                Instruction::I64LtS,
                Instruction::I64LeS,
            ],
            Self::WASM_UNARY => vec![
                Instruction::I32Ctz,
                Instruction::I64Ctz,
                Instruction::I32Clz,
                Instruction::I64Clz,
                Instruction::I32Popcnt,
                Instruction::I64Popcnt,
            ],
            Self::WASM_CONVERSION => vec![
                Instruction::I32WrapI64,
                Instruction::I64ExtendI32U,
                Instruction::I64ExtendI32S,
            ],
            Self::WASM_GLOBAL => vec![
                Instruction::GlobalGet(Default::default()),
                Instruction::GlobalSet(Default::default()),
            ],
            Self::WASM_LOCAL => vec![
                Instruction::LocalGet(Default::default()),
                Instruction::LocalSet(Default::default()),
                Instruction::LocalTee(Default::default()),
            ],
            Self::WASM_SELECT => vec![Instruction::Select],
            _ => vec![],
        }
    }
}

#[cfg(test)]
mod test {
    use crate::runtime_circuit::execution_state::ExecutionState;
    use fluentbase_rwasm::engine::bytecode::Instruction;
    use std::collections::HashMap;
    use strum::IntoEnumIterator;

    #[test]
    fn calc_opcode_coverage() {
        let mut used_opcodes: HashMap<Instruction, usize> =
            Instruction::iter().map(|instr| (instr, 0usize)).collect();
        let mut total_used = 0usize;
        for state in ExecutionState::iter() {
            for opcode in state.responsible_opcodes() {
                let used_opcode = used_opcodes.get_mut(&opcode).unwrap();
                if *used_opcode == 1 {
                    panic!(
                        "opcode ({:?}) is used more than 1 time, its not allowed",
                        opcode
                    )
                }
                *used_opcode += 1;
                total_used += 1;
            }
        }
        let coverage = 100 * total_used / used_opcodes.len();
        println!(
            "opcode coverage (based on execution state) is: {}%",
            coverage
        )
    }
}<|MERGE_RESOLUTION|>--- conflicted
+++ resolved
@@ -17,13 +17,8 @@
     WASM_REL,    // DONE
     WASM_SELECT, // DONE
     WASM_STORE,
-<<<<<<< HEAD
-    WASM_TEST,
+    WASM_TEST,  // DONE
     WASM_UNARY, // DONE
-=======
-    WASM_TEST, // DONE
-    WASM_UNARY,
->>>>>>> 13c45658
 }
 
 impl ExecutionState {
