use crate::{
    constraint_builder::{
        AdviceColumn,
        AdviceColumnPhase2,
        BinaryQuery,
        ConstraintBuilder,
        FixedColumn,
        Query,
        SelectorColumn,
        ToExpr,
    },
    lookup_table::{LookupTable, ResponsibleOpcodeLookup, RwLookup, RwasmLookup},
    runtime_circuit::execution_state::ExecutionState,
    state_circuit::tag::RwTableTag,
    trace_step::MAX_STACK_HEIGHT,
    util::Field,
};
use fluentbase_rwasm::engine::bytecode::Instruction;
use halo2_proofs::{circuit::Region, plonk::ConstraintSystem};
use std::ops::{Add, Sub};

#[derive(Clone)]
pub struct StateTransition<F: Field> {
    stack_pointer: AdviceColumn,
    stack_pointer_offset: Query<F>,
    rw_counter: AdviceColumn,
    rw_counter_offset: Query<F>,
}

impl<F: Field> StateTransition<F> {
    pub fn configure(cs: &mut ConstraintSystem<F>) -> Self {
        let stack_pointer = AdviceColumn(cs.advice_column());
        let rw_counter = AdviceColumn(cs.advice_column());
        Self {
            stack_pointer,
            stack_pointer_offset: Query::zero(),
            rw_counter,
            rw_counter_offset: Query::zero(),
        }
    }

    pub fn assign(
        &self,
        region: &mut Region<'_, F>,
        offset: usize,
        stack_pointer: u64,
        rw_counter: u64,
    ) {
        self.stack_pointer.assign(region, offset, stack_pointer);
        self.stack_pointer.assign(region, offset, rw_counter);
    }

    pub fn stack_pointer(&self) -> Query<F> {
        self.stack_pointer.current() + self.stack_pointer_offset.clone()
    }

    pub fn rw_counter(&self) -> Query<F> {
        self.rw_counter.current() + self.rw_counter_offset.clone()
    }
}

pub struct OpConstraintBuilder<'cs, 'st, F: Field> {
    q_enable: SelectorColumn,
    pub(crate) base: ConstraintBuilder<F>,
    cs: &'cs mut ConstraintSystem<F>,
    // rwasm table fields
    opcode: AdviceColumn,
    value: AdviceColumn,
    index: AdviceColumn,
    // rw fields
    state_transition: &'st mut StateTransition<F>,
    op_lookups: Vec<LookupTable<F>>,
}

use Query as Q;

#[allow(unused_variables)]
impl<'cs, 'st, F: Field> OpConstraintBuilder<'cs, 'st, F> {
    pub fn new(
        cs: &'cs mut ConstraintSystem<F>,
        q_enable: SelectorColumn,
        state_transition: &'st mut StateTransition<F>,
    ) -> Self {
        let opcode = AdviceColumn(cs.advice_column());
        let value = AdviceColumn(cs.advice_column());
        let index = AdviceColumn(cs.advice_column());
        Self {
            q_enable,
            base: ConstraintBuilder::new(q_enable),
            cs,
            opcode,
            value,
            index,
            state_transition,
            op_lookups: vec![],
        }
    }

    pub fn query_rwasm_table(&self) -> [AdviceColumn; 3] {
        [self.index, self.opcode, self.value]
    }

    pub fn query_rwasm_code(&self) -> AdviceColumn {
        self.opcode
    }

    pub fn query_rwasm_value(&self) -> AdviceColumn {
        self.value
    }

    pub fn query_rwasm_index(&self) -> AdviceColumn {
        self.index
    }

    pub fn query_cell(&mut self) -> AdviceColumn {
        self.base.advice_column(self.cs)
    }

    pub fn query_cells<const N: usize>(&mut self) -> [AdviceColumn; N] {
        self.base.advice_columns(self.cs)
    }

    pub fn query_fixed(&mut self) -> FixedColumn {
        self.base.fixed_column(self.cs)
    }

    pub fn query_cell_phase2(&mut self) -> AdviceColumnPhase2 {
        self.base.advice_column_phase2(self.cs)
    }

    pub fn stack_lookup(&mut self, is_write: Query<F>, address: Query<F>, value: Query<F>) {
        self.rw_lookup(is_write, RwTableTag::Stack.expr(), address, value);
    }

    pub fn stack_push(&mut self, value: Query<F>) {
        self.stack_lookup(Query::one(), self.state_transition.stack_pointer(), value);
        self.state_transition.stack_pointer_offset =
            self.state_transition.stack_pointer_offset.clone().sub(1);
    }

    pub fn stack_pop(&mut self, value: Query<F>) {
        self.state_transition.stack_pointer_offset =
            self.state_transition.stack_pointer_offset.clone().add(1);
        self.stack_lookup(Query::zero(), self.state_transition.stack_pointer(), value);
    }

    pub fn global_lookup(&mut self, is_write: Query<F>, address: Query<F>, value: Query<F>) {
        self.rw_lookup(is_write, RwTableTag::Global.expr(), address, value);
    }

    pub fn global_get(&mut self, index: Query<F>, value: Query<F>) {
        self.global_lookup(Query::zero(), index, value);
    }

    pub fn global_set(&mut self, index: Query<F>, value: Query<F>) {
        self.global_lookup(Query::one(), index, value);
    }

    pub fn execution_state_lookup(&mut self, execution_state: ExecutionState, opcode: Query<F>) {
        self.op_lookups.push(LookupTable::ResponsibleOpcode(
            self.base
                .apply_lookup_condition([Query::Constant(F::from(execution_state as u64)), opcode]),
        ));
    }

    pub fn rwasm_lookup(&mut self, index: Query<F>, code: Query<F>, value: Query<F>) {
        self.op_lookups
            .push(LookupTable::Rwasm(self.base.apply_lookup_condition([
                Query::one(),
                index,
                code,
                value,
            ])));
    }

<<<<<<< HEAD
    pub fn table_size(&mut self, table_index: Q<F>, value: Q<F>) {
        // unreachable!("not implemented yet")
    }
    pub fn table_fill(&mut self, table_index: Q<F>, start: Q<F>, range: Q<F>, value: Q<F>, size: Q<F>) {
        // unreachable!("not implemented yet")
    }
    pub fn table_grow(&mut self, table_index: Q<F>, init: Q<F>, grow: Q<F>, res: Q<F>) {
        // unreachable!("not implemented yet")
    }
    pub fn table_get(&mut self, table_index: Q<F>, elem_index: Q<F>, value: Q<F>) {
        // unreachable!("not implemented yet")
    }
    pub fn table_set(&mut self, table_index: Q<F>, elem_index: Q<F>, value: Q<F>) {
        // unreachable!("not implemented yet")
    }
    pub fn table_copy(&mut self, table_index: Q<F>, table_index2: Q<F>, elem_index: Q<F>, arg: Q<F>, value: Q<F>) {
        // unreachable!("not implemented yet")
    }
    pub fn table_initt(&mut self, table_index: Q<F>, table_index2: Q<F>, elem_index: Q<F>, arg: Q<F>, value: Q<F>) {
        // unreachable!("not implemented yet")
    }

    pub fn range_check_1024(&mut self, value: Q<F>) {
        // unreachable!("not implemented yet")
    }

    pub fn rwasm_lookup(
=======
    pub fn rw_lookup(
>>>>>>> 6e74fde8
        &mut self,
        is_write: Query<F>,
        tag: Query<F>,
        address: Query<F>,
        value: Query<F>,
    ) {
        self.op_lookups
            .push(LookupTable::Rw(self.base.apply_lookup_condition([
                Query::one(),
                self.state_transition.rw_counter(),
                is_write,
                tag,
                Query::zero(),
                address,
                value,
            ])));
        let condition = self.base.resolve_condition();
        // self.base.condition(condition, |cb| {
        // });
        self.state_transition.rw_counter_offset =
            self.state_transition.rw_counter_offset.clone() + 1;
    }

    pub fn stack_pointer_offset(&self) -> Query<F> {
        Query::from(MAX_STACK_HEIGHT as u64) - self.state_transition.stack_pointer() - 1
    }

    pub fn require_equal(&mut self, name: &'static str, left: Query<F>, right: Query<F>) {
        self.base.assert_zero(name, left - right)
    }

    pub fn require_opcode(&mut self, instr: Instruction) {
        self.require_equal("opcode", self.opcode.current(), instr.code_value().expr());
    }

    pub fn condition(&mut self, condition: Query<F>, configure: impl FnOnce(&mut Self)) {
        self.condition2(BinaryQuery(condition), configure);
    }

    pub fn condition2(&mut self, condition: BinaryQuery<F>, configure: impl FnOnce(&mut Self)) {
        self.base.enter_condition(condition);
        configure(self);
        self.base.leave_condition();
    }

    pub fn build(
        &mut self,
        rwasm_lookup: &impl RwasmLookup<F>,
        rw_lookup: &impl RwLookup<F>,
        responsible_opcode_lookup: &impl ResponsibleOpcodeLookup<F>,
    ) {
        while let Some(state_lookup) = self.op_lookups.pop() {
            match state_lookup {
                LookupTable::Rwasm(fields) => {
                    self.base.add_lookup(
                        "rwasm_lookup(offset,code,value)",
                        fields,
                        rwasm_lookup.lookup_rwasm_table(),
                    );
                }
                LookupTable::Rw(fields) => {
                    self.base.add_lookup(
                        "rw_lookup(rw_counter,is_write,tag,id,address,value)",
                        fields,
                        rw_lookup.lookup_rw_table(),
                    );
                }
                LookupTable::ResponsibleOpcode(fields) => {
                    self.base.add_lookup(
                        "responsible_opcode(execution_state,opcode)",
                        fields,
                        responsible_opcode_lookup.lookup_responsible_opcode_table(),
                    );
                }
            }
        }
        self.base.build(self.cs);
    }
}<|MERGE_RESOLUTION|>--- conflicted
+++ resolved
@@ -173,7 +173,6 @@
             ])));
     }
 
-<<<<<<< HEAD
     pub fn table_size(&mut self, table_index: Q<F>, value: Q<F>) {
         // unreachable!("not implemented yet")
     }
@@ -200,10 +199,7 @@
         // unreachable!("not implemented yet")
     }
 
-    pub fn rwasm_lookup(
-=======
     pub fn rw_lookup(
->>>>>>> 6e74fde8
         &mut self,
         is_write: Query<F>,
         tag: Query<F>,
