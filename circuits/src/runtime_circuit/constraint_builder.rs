--- conflicted
+++ resolved
@@ -355,16 +355,14 @@
             self.state_transition.rw_counter_offset.clone() + self.base.resolve_condition().0;
     }
 
-<<<<<<< HEAD
     pub fn range_check7(&mut self, val: Query<F>) {
         self.op_lookups.push(LookupTable::RangeCheck7([val]));
-=======
+    }
     pub fn public_input_lookup(&mut self, index: Query<F>, value: Query<F>) {
         self.op_lookups.push(LookupTable::PublicInput(
             self.base
                 .apply_lookup_condition([Query::one(), index, value]),
         ))
->>>>>>> 1ee803da
     }
 
     pub fn exit_code_lookup(&mut self, exit_code: Query<F>) {
