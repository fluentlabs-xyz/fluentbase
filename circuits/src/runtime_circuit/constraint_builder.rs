--- conflicted
+++ resolved
@@ -358,8 +358,6 @@
         self.state_transition.rw_counter_offset =
             self.state_transition.rw_counter_offset.clone() + self.base.resolve_condition().0;
     }
-<<<<<<< HEAD
-=======
     pub fn range_check7(&mut self, val: Query<F>) {
         self.op_lookups.push(LookupTable::RangeCheck7([val]));
     }
@@ -378,13 +376,13 @@
         self.op_lookups
             .push(LookupTable::BitwiseXor([lhs, rhs, res]));
     }
+
     pub fn public_input_lookup(&mut self, index: Query<F>, value: Query<F>) {
         self.op_lookups.push(LookupTable::PublicInput(
             self.base
                 .apply_lookup_condition([Query::one(), index, value]),
         ))
     }
->>>>>>> 1388f898
 
     pub fn exit_code_lookup(&mut self, exit_code: Query<F>) {
         self.op_lookups.push(LookupTable::ExitCode(
