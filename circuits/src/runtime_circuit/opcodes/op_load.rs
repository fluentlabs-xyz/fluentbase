use crate::{
    constraint_builder::{AdviceColumn, Query, SelectorColumn, ToExpr},
<<<<<<< HEAD
    gadgets::binary_number::{BinaryNumberChip, BinaryNumberConfig},
=======
    exec_step::{ExecStep, GadgetError},
>>>>>>> 670d6424
    runtime_circuit::{
        constraint_builder::OpConstraintBuilder,
        execution_state::ExecutionState,
        opcodes::ExecutionGadget,
    },
    util::Field,
};
use fluentbase_rwasm::engine::bytecode::{AddressOffset, Instruction};
use halo2_proofs::circuit::Region;
use std::marker::PhantomData;

#[derive(Clone, Debug)]
pub(crate) struct OpLoadGadget<F> {
    is_i32_load: SelectorColumn,
    is_i64_load: SelectorColumn,
    is_f32_load: SelectorColumn,
    is_f64_load: SelectorColumn,
    is_i32_load8s: SelectorColumn,
    is_i32_load8u: SelectorColumn,
    is_i32_load16s: SelectorColumn,
    is_i32_load16u: SelectorColumn,
    is_i64_load8s: SelectorColumn,
    is_i64_load8u: SelectorColumn,
    is_i64_load16s: SelectorColumn,
    is_i64_load16u: SelectorColumn,
    is_i64_load32s: SelectorColumn,
    is_i64_load32u: SelectorColumn,

    value_loaded: AdviceColumn,
    value_as_bytes: [AdviceColumn; Instruction::MAX_BYTE_LEN],
    // 1 bit + 7 bits of [value_as_bytes] msB for a specific instruction
    value_msbs_bytes: [(AdviceColumn, AdviceColumn); 4],
    address: AdviceColumn,
    address_base_offset: AdviceColumn,

    _marker: PhantomData<F>,
}

impl<F: Field> ExecutionGadget<F> for OpLoadGadget<F> {
    const NAME: &'static str = "WASM_LOAD";

    const EXECUTION_STATE: ExecutionState = ExecutionState::WASM_LOAD;

    fn configure(cb: &mut OpConstraintBuilder<F>) -> Self {
        let is_i32_load = cb.query_selector();
        let is_i64_load = cb.query_selector();
        let is_f32_load = cb.query_selector();
        let is_f64_load = cb.query_selector();
        let is_i32_load8s = cb.query_selector();
        let is_i32_load8u = cb.query_selector();
        let is_i32_load16s = cb.query_selector();
        let is_i32_load16u = cb.query_selector();
        let is_i64_load8s = cb.query_selector();
        let is_i64_load8u = cb.query_selector();
        let is_i64_load16s = cb.query_selector();
        let is_i64_load16u = cb.query_selector();
        let is_i64_load32s = cb.query_selector();
        let is_i64_load32u = cb.query_selector();

        let value_loaded = cb.query_cell();
        let value_as_bytes = cb.query_cells();
        let value_msbs_bytes = [(cb.query_cell(), cb.query_cell()); 4];
        let address = cb.query_cell();
        let address_base_offset = cb.query_cell();

        cb.require_exactly_one_selector(
            [
                is_i32_load,
                is_i64_load,
                is_f32_load,
                is_f64_load,
                is_i32_load8s,
                is_i32_load8u,
                is_i32_load16s,
                is_i32_load16u,
                is_i64_load8s,
                is_i64_load8u,
                is_i64_load16s,
                is_i64_load16u,
                is_i64_load32s,
                is_i64_load32u,
            ]
            .map(|v| v.current().0),
        );

        cb.stack_pop(address.current());
        let mut constrain_instr = |selector: Query<F>, instr: &Instruction| {
            cb.if_rwasm_opcode(selector, *instr, |cb| {
                let instr_meta = Instruction::load_instr_meta(instr);
                let instr_byte_len = instr_meta.0;
                let commit_byte_len = instr_meta.1;
                let ms_b_index = commit_byte_len / 2 - commit_byte_len / 8;
                cb.require_equal(
                    "msB(value_as_bytes)=recovered(value_msbs_bytes)",
                    value_msbs_bytes[ms_b_index].0.current() * Query::from(0b10000000)
                        + value_msbs_bytes[ms_b_index].1.current(),
                    value_as_bytes[commit_byte_len - 1].current(),
                );
                cb.require_zero(
                    "",
                    value_msbs_bytes[ms_b_index].0.current()
                        * (Query::one() - value_msbs_bytes[ms_b_index].0.current()),
                );
                // TODO check value_msbs_bytes[ms_b_index].1 is in [0..2^7-1]
                cb.range_check7(value_msbs_bytes[ms_b_index].1.current());
                let mut value_reconstructed = Query::zero();
                for i in 0..instr_byte_len {
                    if i < commit_byte_len {
                        cb.mem_read(
                            address_base_offset.current() + address.current() + i.expr(),
                            value_as_bytes[i].current(),
                        );
                    }
                    let i_rev = instr_byte_len - 1 - i;
                    let byte_val = if i_rev < commit_byte_len {
                        value_as_bytes[i_rev].current()
                    } else {
                        Query::from(0xff) * value_msbs_bytes[ms_b_index].0.current()
                    };
                    value_reconstructed = value_reconstructed * Query::from(0x100) + byte_val;
                }
                cb.require_equal(
                    "value_loaded=value_reconstructed",
                    value_loaded.current(),
                    value_reconstructed,
                );
                cb.stack_push(value_loaded.current());
            })
        };
        [
            (is_i32_load, Instruction::I32Load(Default::default())),
            (is_i64_load, Instruction::I64Load(Default::default())),
            (is_f32_load, Instruction::F32Load(Default::default())),
            (is_f64_load, Instruction::F64Load(Default::default())),
            (is_i32_load8s, Instruction::I32Load8S(Default::default())),
            (is_i32_load8u, Instruction::I32Load8U(Default::default())),
            (is_i32_load16s, Instruction::I32Load16S(Default::default())),
            (is_i32_load16u, Instruction::I32Load16U(Default::default())),
            (is_i64_load8s, Instruction::I64Load8S(Default::default())),
            (is_i64_load8u, Instruction::I64Load8U(Default::default())),
            (is_i64_load16s, Instruction::I64Load16S(Default::default())),
            (is_i64_load16u, Instruction::I64Load16U(Default::default())),
            (is_i64_load32s, Instruction::I64Load32S(Default::default())),
            (is_i64_load32u, Instruction::I64Load32U(Default::default())),
        ]
        .map(|v| (v.0.current().0, v.1))
        .iter()
        .for_each(|v| constrain_instr(v.0.clone(), &v.1));

        Self {
            is_i32_load,
            is_i64_load,
            is_f32_load,
            is_f64_load,
            is_i32_load8s,
            is_i32_load8u,
            is_i32_load16s,
            is_i32_load16u,
            is_i64_load8s,
            is_i64_load8u,
            is_i64_load16s,
            is_i64_load16u,
            is_i64_load32s,
            is_i64_load32u,
            value_loaded,
            value_as_bytes,
            value_msbs_bytes,
            address,
            address_base_offset,
            _marker: Default::default(),
        }
    }

    fn assign_exec_step(
        &self,
        region: &mut Region<'_, F>,
        offset: usize,
        trace: &ExecStep,
    ) -> Result<(), GadgetError> {
        let address = trace.curr_nth_stack_value(0)?.to_bits();
        let value_loaded = trace.next_nth_stack_value(0)?.to_bits();

        let instr = trace.instr();

        let mut assign = |selector: &SelectorColumn,
                          address_offset: &AddressOffset|
         -> Result<(), GadgetError> {
            selector.enable(region, offset);

            let instr_meta = Instruction::load_instr_meta(instr);
            let commit_byte_len = instr_meta.1 as usize;
            let mut value_le_bytes = vec![0; commit_byte_len];
            let mem_address_base = address_offset.into_inner() as u64 + address;
            trace.curr_read_memory(
                mem_address_base,
                value_le_bytes.as_mut_ptr(),
                commit_byte_len as u32,
            )?;

            let ms_b = value_le_bytes[commit_byte_len - 1];
            let ms_b_index = commit_byte_len / 2 - commit_byte_len / 8;
            self.value_msbs_bytes[ms_b_index].0.assign(
                region,
                offset,
                (ms_b & 0b10000000 > 0) as u64,
            );
            self.value_msbs_bytes[ms_b_index]
                .1
                .assign(region, offset, (ms_b & 0b1111111) as u64);
            self.value_loaded.assign(region, offset, value_loaded);
            for (i, byte_val) in value_le_bytes.iter().enumerate() {
                self.value_as_bytes[i].assign(region, offset, *byte_val as u64);
            }
            self.address.assign(region, offset, address);
            self.address_base_offset
                .assign(region, offset, address_offset.into_inner() as u64);
            Ok(())
        };

        match instr {
            Instruction::I32Load(address_offset) => {
                assign(&self.is_i32_load, address_offset)?;
            }
            Instruction::I64Load(address_offset) => {
                assign(&self.is_i64_load, address_offset)?;
            }
            Instruction::F32Load(address_offset) => {
                assign(&self.is_f32_load, address_offset)?;
            }
            Instruction::F64Load(address_offset) => {
                assign(&self.is_f64_load, address_offset)?;
            }
            Instruction::I32Load8S(address_offset) => {
                assign(&self.is_i32_load8s, address_offset)?;
            }
            Instruction::I32Load8U(address_offset) => {
                assign(&self.is_i32_load8u, address_offset)?;
            }
            Instruction::I32Load16S(address_offset) => {
                assign(&self.is_i32_load16s, address_offset)?;
            }
            Instruction::I32Load16U(address_offset) => {
                assign(&self.is_i32_load16u, address_offset)?;
            }
            Instruction::I64Load8S(address_offset) => {
                assign(&self.is_i64_load8s, address_offset)?;
            }
            Instruction::I64Load8U(address_offset) => {
                assign(&self.is_i64_load8u, address_offset)?;
            }
            Instruction::I64Load16S(address_offset) => {
                assign(&self.is_i64_load16s, address_offset)?;
            }
            Instruction::I64Load16U(address_offset) => {
                assign(&self.is_i64_load16u, address_offset)?;
            }
            Instruction::I64Load32S(address_offset) => {
                assign(&self.is_i64_load32s, address_offset)?;
            }
            Instruction::I64Load32U(address_offset) => {
                assign(&self.is_i64_load32u, address_offset)?;
            }
            _ => unreachable!("illegal opcode assign {:?}", instr),
        };

        Ok(())
    }
}

#[cfg(test)]
mod test {
    use crate::runtime_circuit::testing::test_ok;
    use fluentbase_rwasm::instruction_set;
    use rand::{thread_rng, Rng};

    fn gen_address_params() -> [u32; 2] {
        [
            thread_rng().gen_range(0..100),
            thread_rng().gen_range(0..100),
        ]
    }

    #[test]
    fn test_i32_load_positive_number() {
        let [address_offset, address] = gen_address_params();
        test_ok(instruction_set! {
            I32Const[address]
            I32Const[800]
            I32Store[address_offset]

            I32Const[address]
            I32Load[address_offset]
            Drop
        });
    }

    #[test]
    fn test_i32_load8u_positive_number() {
        let [address_offset, address] = gen_address_params();
        test_ok(instruction_set! {
            I32Const[address]
            I32Const[15]
            I32Store8[address_offset]

            I32Const[address]
            I32Load8U[address_offset]
            Drop
        });
    }

    #[test]
    fn test_i32_load8s_positive_number() {
        let [address_offset, address] = gen_address_params();
        test_ok(instruction_set! {
            I32Const[address]
            I32Const[13]
            I32Store8[address_offset]

            I32Const[address]
            I32Load8S[address_offset]
            Drop
        });
    }

    #[test]
    fn test_i32_load8s_negative_number() {
        let [address_offset, address] = gen_address_params();
        test_ok(instruction_set! {
            I32Const[address]
            I32Const[-13]
            I32Store8[address_offset]

            I32Const[address]
            I32Load8S[address_offset]
            Drop
        });
    }
    #[test]
    fn test_i32_load16u_positive_number() {
        let [address_offset, address] = gen_address_params();
        test_ok(instruction_set! {
            I32Const[address]
            I32Const[801]
            I32Store[address_offset]

            I32Const[address]
            I32Load16U[address_offset]
            Drop
        });
    }

    #[test]
    fn test_i32_load16s_positive_number() {
        let [address_offset, address] = gen_address_params();
        test_ok(instruction_set! {
            I32Const[address]
            I32Const[802]
            I32Store[address_offset]

            I32Const[address]
            I32Load16S[address_offset]
            Drop
        });
    }

    #[test]
    fn test_i32_load16s_negative_number() {
        let [address_offset, address] = gen_address_params();
        test_ok(instruction_set! {
            I32Const[address]
            I32Const[-802]
            I32Store[address_offset]

            I32Const[address]
            I32Load16S[address_offset]
            Drop
        });
    }

    #[test]
    fn test_i64_load_positive_number() {
        let [address_offset, address] = gen_address_params();
        test_ok(instruction_set! {
            I64Const[address]
            I64Const[803]
            I64Store[address_offset]

            I64Const[address]
            I64Load[address_offset]
            Drop
        });
    }

    #[test]
    fn test_i64_load8u_positive_number() {
        let [address_offset, address] = gen_address_params();
        test_ok(instruction_set! {
            I64Const[address]
            I64Const[21]
            I64Store8[address_offset]

            I64Const[address]
            I64Load8U[address_offset]
            Drop
        });
    }

    #[test]
    fn test_i64_load8s_positive_number() {
        let [address_offset, address] = gen_address_params();
        test_ok(instruction_set! {
            I64Const[address]
            I64Const[22]
            I64Store8[address_offset]

            I64Const[address]
            I64Load8S[address_offset]
            Drop
        });
    }

    #[test]
    fn test_i64_load8s_negative_number() {
        let [address_offset, address] = gen_address_params();
        test_ok(instruction_set! {
            I64Const[address]
            I64Const[-22]
            I64Store8[address_offset]

            I64Const[address]
            I64Load8S[address_offset]
            Drop
        });
    }

    #[test]
    fn test_i64_load16u_positive_number() {
        let [address_offset, address] = gen_address_params();
        test_ok(instruction_set! {
            I64Const[address]
            I64Const[22]
            I64Store[address_offset]

            I64Const[address]
            I64Load16U[address_offset]
            Drop
        });
    }

    #[test]
    fn test_i64_load16s_positive_number() {
        let [address_offset, address] = gen_address_params();
        test_ok(instruction_set! {
            I64Const[address]
            I64Const[807]
            I64Store[address_offset]

            I64Const[address]
            I64Load16S[address_offset]
            Drop
        });
    }

    #[test]
    fn test_i64_load32u_positive_number() {
        let [address_offset, address] = gen_address_params();
        test_ok(instruction_set! {
            I64Const[address]
            I64Const[808]
            I64Store[address_offset]

            I64Const[address]
            I64Load32U[address_offset]
            Drop
        });
    }

    #[test]
    fn test_i64_load32s_positive_number() {
        let [address_offset, address] = gen_address_params();
        test_ok(instruction_set! {
            I64Const[address]
            I64Const[809]
            I64Store[address_offset]

            I64Const[address]
            I64Load32S[address_offset]
            Drop
        });
    }

    #[test]
    fn test_i64_load32s_negative_number() {
        let [address_offset, address] = gen_address_params();
        test_ok(instruction_set! {
            I64Const[address]
            I64Const[-809]
            I64Store[address_offset]

            I64Const[address]
            I64Load32S[address_offset]
            Drop
        });
    }

    #[test]
    fn test_f32_load_positive_number() {
        let [address_offset, address] = gen_address_params();
        test_ok(instruction_set! {
            I32Const[address]
            I32Const[20]
            F32Store[address_offset]

            I32Const[address]
            F32Load[address_offset]
            Drop
        });
    }

    #[test]
    fn test_f64_load_positive_number() {
        let [address_offset, address] = gen_address_params();
        test_ok(instruction_set! {
            I64Const[address]
            I64Const[810]
            I64Store[address_offset]

            I64Const[address]
            F64Load[address_offset]
            Drop
        });
    }
}<|MERGE_RESOLUTION|>--- conflicted
+++ resolved
@@ -1,10 +1,6 @@
 use crate::{
     constraint_builder::{AdviceColumn, Query, SelectorColumn, ToExpr},
-<<<<<<< HEAD
-    gadgets::binary_number::{BinaryNumberChip, BinaryNumberConfig},
-=======
     exec_step::{ExecStep, GadgetError},
->>>>>>> 670d6424
     runtime_circuit::{
         constraint_builder::OpConstraintBuilder,
         execution_state::ExecutionState,
@@ -108,7 +104,6 @@
                     value_msbs_bytes[ms_b_index].0.current()
                         * (Query::one() - value_msbs_bytes[ms_b_index].0.current()),
                 );
-                // TODO check value_msbs_bytes[ms_b_index].1 is in [0..2^7-1]
                 cb.range_check7(value_msbs_bytes[ms_b_index].1.current());
                 let mut value_reconstructed = Query::zero();
                 for i in 0..instr_byte_len {
