// mod op_bin;
pub(crate) mod op_bin;
pub(crate) mod op_const;
pub(crate) mod op_conversion;
pub(crate) mod op_drop;
pub(crate) mod op_global;
pub(crate) mod op_local;
<<<<<<< HEAD
pub(crate) mod table_ops;
=======
pub(crate) mod op_rel;
pub(crate) mod op_select;
pub(crate) mod op_unary;
>>>>>>> 5d0e9040

pub use crate::trace_step::{GadgetError, TraceStep};
use crate::{
    runtime_circuit::{constraint_builder::OpConstraintBuilder, execution_state::ExecutionState},
    util::Field,
};
use halo2_proofs::circuit::Region;

pub trait ExecutionGadget<F: Field> {
    const NAME: &'static str;

    const EXECUTION_STATE: ExecutionState;

    fn configure(cb: &mut OpConstraintBuilder<F>) -> Self;

    fn assign_exec_step(
        &self,
        region: &mut Region<'_, F>,
        offset: usize,
        trace: &TraceStep,
    ) -> Result<(), GadgetError>;
}

#[macro_export]
macro_rules! bail_illegal_opcode {
    ($trace:expr) => {
        unreachable!("illegal opcode place {:?}", $trace)
    };
}<|MERGE_RESOLUTION|>--- conflicted
+++ resolved
@@ -5,13 +5,10 @@
 pub(crate) mod op_drop;
 pub(crate) mod op_global;
 pub(crate) mod op_local;
-<<<<<<< HEAD
 pub(crate) mod table_ops;
-=======
 pub(crate) mod op_rel;
 pub(crate) mod op_select;
 pub(crate) mod op_unary;
->>>>>>> 5d0e9040
 
 pub use crate::trace_step::{GadgetError, TraceStep};
 use crate::{
