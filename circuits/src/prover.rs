--- conflicted
+++ resolved
@@ -151,15 +151,10 @@
 
     fn gen_proof_verify(bytecode: impl Into<Vec<u8>>) -> u64 {
         let rwasm_binary: Vec<u8> = bytecode.into();
-<<<<<<< HEAD
+        //let import_linker = Runtime::new_linker();
         let (result, _opt_err) =
             Runtime::run(rwasm_binary.as_slice(), &[]).unwrap();
-=======
-        //let import_linker = Runtime::new_linker();
-        let result =
-            Runtime::run(rwasm_binary.as_slice(), &[]).unwrap();
             //Runtime::run_with_input(rwasm_binary.as_slice(), &[], &import_linker, true).unwrap();
->>>>>>> 9271a644
         let circuit = FluentbaseCircuit::from_execution_result(&result);
         let degree: u32 = 17;
         let general_params = get_general_params(degree);
