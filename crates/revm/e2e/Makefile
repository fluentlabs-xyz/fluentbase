.PHONY: sync_tests
sync_tests:
	if [ ! -d tests ]; then \
  		git clone https://github.com/ethereum/tests; \
  	else \
  		cd tests; git pull; git checkout 65994979ae7e318f32d99eaceb4f2180d10145a7; \
  	fi

.PHONY: run_general_state_tests
run_general_state_tests:
<<<<<<< HEAD
	cargo run --color=always --bin revme statetest tests/GeneralStateTests -s

.PHONY: help
help:
	cargo run --color=always --bin revme -h
=======
	cargo run --color=always --bin fluentbase-revm-e2e statetest tests/GeneralStateTests -s

.PHONY: help
help:
	cargo run --color=always --bin fluentbase-revm-e2e -h
>>>>>>> dd84f395
<|MERGE_RESOLUTION|>--- conflicted
+++ resolved
@@ -8,16 +8,8 @@
 
 .PHONY: run_general_state_tests
 run_general_state_tests:
-<<<<<<< HEAD
-	cargo run --color=always --bin revme statetest tests/GeneralStateTests -s
-
-.PHONY: help
-help:
-	cargo run --color=always --bin revme -h
-=======
 	cargo run --color=always --bin fluentbase-revm-e2e statetest tests/GeneralStateTests -s
 
 .PHONY: help
 help:
-	cargo run --color=always --bin fluentbase-revm-e2e -h
->>>>>>> dd84f395
+	cargo run --color=always --bin fluentbase-revm-e2e -h