extern crate byteorder;
extern crate solana_rbpf;
<<<<<<< HEAD
use crate::helpers_svm::SyscallError::{InvalidLength, UnalignedPointer};
use alloc::{str::Utf8Error, vec::Vec};
=======
use fuel_core_types::fuel_vm::interpreter::MemoryInstance;
use alloc::str::Utf8Error;
use solana_rbpf::memory_region::AccessType;
use crate::fvm::types::WasmRelayer;
use alloc::vec::Vec;
>>>>>>> a74204b9
use core::str::from_utf8;
use solana_rbpf::memory_region::AccessType;
// use fuel_core_executor::executor::{
//     BlockExecutor,
//     ExecutionData,
//     ExecutionOptions,
//     TxStorageTransaction,
// };
// use fuel_core_storage::{
//     column::Column,
//     kv_store::{KeyValueInspect, KeyValueMutate, WriteOperation},
//     structured_storage::StructuredStorage,
//     transactional::{Changes, ConflictPolicy, InMemoryTransaction, IntoTransaction},
// };
// use fuel_core_types::{
//     blockchain::header::PartialBlockHeader,
//     fuel_tx::{Cacheable, ConsensusParameters, ContractId, Receipt, Word},
//     fuel_vm::{
//         checked_transaction::{Checked, IntoChecked},
//         interpreter::{CheckedMetadata, ExecutableTransaction, MemoryInstance},
//         ProgramState,
//     },
//     services::executor::Error
// };
use solana_rbpf::{
    aligned_memory::AlignedMemory,
    assembler::assemble,
    declare_builtin_function,
    ebpf,
    ebpf::HOST_ALIGN,
    elf::Executable,
    error::{EbpfError, ProgramResult},
    memory_region::MemoryCowCallback,
    memory_region::{MemoryMapping, MemoryRegion},
    program::{BuiltinFunction, BuiltinProgram, FunctionRegistry, SBPFVersion},
    static_analysis::Analysis,
    syscalls,
    verifier::RequisiteVerifier,
    vm::{Config, ContextObject, TestContextObject},
};
use std::{cell::RefCell, fs::File, io::Read, slice::from_raw_parts_mut, sync::Arc};
use thiserror::Error as ThisError;
// use solana_sdk::{
//     account_info::AccountInfo,
//     alt_bn128::prelude::{
//         alt_bn128_addition, alt_bn128_multiplication, alt_bn128_pairing, AltBn128Error,
//         ALT_BN128_ADDITION_OUTPUT_LEN, ALT_BN128_MULTIPLICATION_OUTPUT_LEN,
//         ALT_BN128_PAIRING_ELEMENT_LEN, ALT_BN128_PAIRING_OUTPUT_LEN,
//     },
//     big_mod_exp::{big_mod_exp, BigModExpParams},
//     blake3, bpf_loader, bpf_loader_deprecated, bpf_loader_upgradeable,
//     entrypoint::{BPF_ALIGN_OF_U128, MAX_PERMITTED_DATA_INCREASE, SUCCESS},
//     feature_set::bpf_account_data_direct_mapping,
//     feature_set::FeatureSet,
//     feature_set::{
//         self, blake3_syscall_enabled, curve25519_syscall_enabled,
//         disable_deploy_of_alloc_free_syscall, disable_fees_sysvar,
//         enable_alt_bn128_compression_syscall, enable_alt_bn128_syscall,
//         enable_big_mod_exp_syscall, enable_partitioned_epoch_reward, enable_poseidon_syscall,
//         error_on_syscall_bpf_function_hash_collisions, last_restart_slot_sysvar,
//         reject_callx_r10, remaining_compute_units_syscall_enabled, switch_to_new_elf_parser,
//     },
//     hash::{Hash, Hasher},
//     instruction::{AccountMeta, InstructionError, ProcessedSiblingInstruction},
//     keccak, native_loader, poseidon,
//     precompiles::is_precompile,
//     program::MAX_RETURN_DATA,
//     program_stubs::is_nonoverlapping,
//     pubkey::{Pubkey, PubkeyError, MAX_SEEDS, MAX_SEED_LEN},
//     secp256k1_recover::{
//         Secp256k1RecoverError, SECP256K1_PUBLIC_KEY_LENGTH, SECP256K1_SIGNATURE_LENGTH,
//     },
//     sysvar::{Sysvar, SysvarId},
//     transaction_context::{IndexOfAccount, InstructionAccount},
// };

type StdResult<T, E> = core::result::Result<T, E>;

pub struct SyscallContext {
    // pub allocator: BpfAllocator,
    // pub accounts_metadata: Vec<SerializedAccountMetadata>,
    pub trace_log: Vec<[u64; 12]>,
}

pub struct InvokeContext<'a> {
    // pub transaction_context: &'a mut TransactionContext,
    // sysvar_cache: &'a SysvarCache,
    // log_collector: Option<Rc<RefCell<LogCollector>>>,
    // compute_budget: ComputeBudget,
    // current_compute_budget: ComputeBudget,
    compute_meter: RefCell<u64>,
    // pub programs_loaded_for_tx_batch: &'a LoadedProgramsForTxBatch,
    // pub programs_modified_by_tx: &'a mut LoadedProgramsForTxBatch,
    // pub feature_set: Arc<FeatureSet>,
    // pub timings: ExecuteDetailsTimings,
    // pub blockhash: Hash,
    // pub lamports_per_signature: u64,
    pub syscall_context: Vec<Option<SyscallContext>>,
    // traces: Vec<Vec<[u64; 12]>>,
    _marker: std::marker::PhantomData<&'a ()>,
}

impl<'a> ContextObject for InvokeContext<'a> {
    fn trace(&mut self, state: [u64; 12]) {
        self.syscall_context
            .last_mut()
            .unwrap()
            .as_mut()
            .unwrap()
            .trace_log
            .push(state);
    }

    fn consume(&mut self, amount: u64) {
        // 1 to 1 instruction to compute unit mapping
        // ignore overflow, Ebpf will bail if exceeded
        // let mut compute_meter = self.compute_meter.borrow_mut();
        // *compute_meter = compute_meter.saturating_sub(amount);
    }

    fn get_remaining(&self) -> u64 {
        *self.compute_meter.borrow()
    }
}

fn address_is_aligned<T>(address: u64) -> bool {
    (address as *mut T as usize)
        .checked_rem(align_of::<T>())
        .map(|rem| rem == 0)
        .expect("T to be non-zero aligned")
}

fn translate(
    memory_mapping: &MemoryMapping,
    access_type: AccessType,
    vm_addr: u64,
    len: u64,
) -> StdResult<u64, Box<dyn core::error::Error>> {
    memory_mapping
        .map(access_type, vm_addr, len)
        .map_err(|err| err.into())
        .into()
}

/// Log collector

use std::rc::Rc;
const LOG_MESSAGES_BYTES_LIMIT: usize = 10 * 1000;

pub struct LogCollector {
    messages: Vec<String>,
    bytes_written: usize,
    bytes_limit: Option<usize>,
    limit_warning: bool,
}

impl Default for LogCollector {
    fn default() -> Self {
        Self {
            messages: Vec::new(),
            bytes_written: 0,
            bytes_limit: Some(LOG_MESSAGES_BYTES_LIMIT),
            limit_warning: false,
        }
    }
}

impl LogCollector {
    pub fn log(&mut self, message: &str) {
        let Some(limit) = self.bytes_limit else {
            self.messages.push(message.to_string());
            return;
        };

        let bytes_written = self.bytes_written.saturating_add(message.len());
        if bytes_written >= limit {
            if !self.limit_warning {
                self.limit_warning = true;
                self.messages.push(String::from("Log truncated"));
            }
        } else {
            self.bytes_written = bytes_written;
            self.messages.push(message.to_string());
        }
    }

    pub fn get_recorded_content(&self) -> &[String] {
        self.messages.as_slice()
    }

    pub fn new_ref() -> Rc<RefCell<Self>> {
        Rc::new(RefCell::new(Self::default()))
    }

    pub fn new_ref_with_limit(bytes_limit: Option<usize>) -> Rc<RefCell<Self>> {
        Rc::new(RefCell::new(Self {
            bytes_limit,
            ..Self::default()
        }))
    }

    pub fn into_messages(self) -> Vec<String> {
        self.messages
    }
}

/// Convenience macro to log a message with an `Option<Rc<RefCell<LogCollector>>>`
#[macro_export]
macro_rules! ic_logger_msg {
    ($log_collector:expr, $message:expr) => {
        $crate::log_collector::log::debug!(
            target: "solana_runtime::message_processor::stable_log",
            "{}",
            $message
        );
        if let Some(log_collector) = $log_collector.as_ref() {
            if let Ok(mut log_collector) = log_collector.try_borrow_mut() {
                log_collector.log($message);
            }
        }
    };
    ($log_collector:expr, $fmt:expr, $($arg:tt)*) => {
        $crate::log_collector::log::debug!(
            target: "solana_runtime::message_processor::stable_log",
            $fmt,
            $($arg)*
        );
        if let Some(log_collector) = $log_collector.as_ref() {
            if let Ok(mut log_collector) = log_collector.try_borrow_mut() {
                log_collector.log(&format!($fmt, $($arg)*));
            }
        }
    };
}

/// Convenience macro to log a message with an `InvokeContext`
#[macro_export]
macro_rules! ic_msg {
    ($invoke_context:expr, $message:expr) => {
        $crate::ic_logger_msg!($invoke_context.get_log_collector(), $message)
    };
    ($invoke_context:expr, $fmt:expr, $($arg:tt)*) => {
        $crate::ic_logger_msg!($invoke_context.get_log_collector(), $fmt, $($arg)*)
    };
}

/// Error definitions

type Error = Box<dyn std::error::Error>;

#[derive(Debug, ThisError, PartialEq, Eq)]
pub enum SyscallError {
    #[error("{0}: {1:?}")]
    InvalidString(Utf8Error, Vec<u8>),
    #[error("SBF program panicked")]
    Abort,
    #[error("SBF program Panicked in {0} at {1}:{2}")]
    Panic(String, u64, u64),
    #[error("Cannot borrow invoke context")]
    InvokeContextBorrowFailed,
    #[error("Malformed signer seed: {0}: {1:?}")]
    MalformedSignerSeed(Utf8Error, Vec<u8>),
    // #[error("Could not create program address with signer seeds: {0}")]
    // BadSeeds(PubkeyError),
    // #[error("Program {0} not supported by inner instructions")]
    // ProgramNotSupported(Pubkey),
    #[error("Unaligned pointer")]
    UnalignedPointer,
    #[error("Too many signers")]
    TooManySigners,
    #[error("Instruction passed to inner instruction is too large ({0} > {1})")]
    InstructionTooLarge(usize, usize),
    #[error("Too many accounts passed to inner instruction")]
    TooManyAccounts,
    #[error("Overlapping copy")]
    CopyOverlapping,
    #[error("Return data too large ({0} > {1})")]
    ReturnDataTooLarge(u64, u64),
    #[error("Hashing too many sequences")]
    TooManySlices,
    #[error("InvalidLength")]
    InvalidLength,
    #[error("Invoked an instruction with data that is too large ({data_len} > {max_data_len})")]
    MaxInstructionDataLenExceeded { data_len: u64, max_data_len: u64 },
    #[error("Invoked an instruction with too many accounts ({num_accounts} > {max_accounts})")]
    MaxInstructionAccountsExceeded {
        num_accounts: u64,
        max_accounts: u64,
    },
    #[error("Invoked an instruction with too many account info's ({num_account_infos} > {max_account_infos})"
    )]
    MaxInstructionAccountInfosExceeded {
        num_account_infos: u64,
        max_account_infos: u64,
    },
    #[error("InvalidAttribute")]
    InvalidAttribute,
    #[error("Invalid pointer")]
    InvalidPointer,
    #[error("Arithmetic overflow")]
    ArithmeticOverflow,
}

fn translate_type_inner<'a, T>(
    memory_mapping: &MemoryMapping,
    access_type: AccessType,
    vm_addr: u64,
    check_aligned: bool,
) -> Result<&'a mut T, Box<dyn core::error::Error>> {
    let host_addr = translate(memory_mapping, access_type, vm_addr, size_of::<T>() as u64)?;
    if !check_aligned {
        Ok(unsafe { std::mem::transmute::<u64, &mut T>(host_addr) })
    } else if !address_is_aligned::<T>(host_addr) {
        // Err(EbpfError::SyscallError::UnalignedPointer.into())
        Err(EbpfError::SyscallError(UnalignedPointer.into()).into())
    } else {
        Ok(unsafe { &mut *(host_addr as *mut T) })
    }
}
fn translate_type_mut<'a, T>(
    memory_mapping: &MemoryMapping,
    vm_addr: u64,
    check_aligned: bool,
) -> Result<&'a mut T, Box<dyn std::error::Error>> {
    translate_type_inner::<T>(memory_mapping, AccessType::Store, vm_addr, check_aligned)
}
fn translate_type<'a, T>(
    memory_mapping: &MemoryMapping,
    vm_addr: u64,
    check_aligned: bool,
) -> Result<&'a T, Box<dyn std::error::Error>> {
    translate_type_inner::<T>(memory_mapping, AccessType::Load, vm_addr, check_aligned)
        .map(|value| &*value)
}

// fn translate_slice_inner<'a, T>(
//     memory_mapping: &MemoryMapping,
//     access_type: AccessType,
//     vm_addr: u64,
//     len: u64,
//     check_aligned: bool,
// ) -> Result<&'a mut [T], Error> {
//     if len == 0 {
//         return Ok(&mut []);
//     }
//
//     let total_size = len.saturating_mul(size_of::<T>() as u64);
//     if isize::try_from(total_size).is_err() {
//         return Err(SyscallError::InvalidLength.into());
//
//     }
//
//     let host_addr = translate(memory_mapping, access_type, vm_addr, total_size)?;
//
//     if check_aligned && !address_is_aligned::<T>(host_addr) {
//         return Err(SyscallError::UnalignedPointer.into());
//     }
//     Ok(unsafe { from_raw_parts_mut(host_addr as *mut T, len as usize) })
// }
// fn translate_slice_mut<'a, T>(
//     memory_mapping: &MemoryMapping,
//     vm_addr: u64,
//     len: u64,
//     check_aligned: bool,
// ) -> Result<&'a mut [T], Error> {
//     translate_slice_inner::<T>(
//         memory_mapping,
//         AccessType::Store,
//         vm_addr,
//         len,
//         check_aligned,
//     )
// }
// fn translate_slice<'a, T>(
//     memory_mapping: &MemoryMapping,
//     vm_addr: u64,
//     len: u64,
//     check_aligned: bool,
// ) -> Result<&'a [T], Error> {
//     translate_slice_inner::<T>(
//         memory_mapping,
//         AccessType::Load,
//         vm_addr,
//         len,
//         check_aligned,
//     )
//         .map(|value| &*value)
// }

/// Take a virtual pointer to a string (points to SBF VM memory space), translate it
/// pass it to a user-defined work function
// fn translate_string_and_do(
//     memory_mapping: &MemoryMapping,
//     addr: u64,
//     len: u64,
//     check_aligned: bool,
//     work: &mut dyn FnMut(&str) -> Result<u64, Error>,
// ) -> Result<u64, Error> {
//     let buf = translate_slice::<u8>(memory_mapping, addr, len, check_aligned)?;
//     match from_utf8(buf) {
//         Ok(message) => work(message),
//         Err(err) => Err(SyscallError::InvalidString(err, buf.to_vec()).into()),
//     }
// }

declare_builtin_function!(
    /// Log a user's info message
    SyscallLog,
    fn rust(
        invoke_context: &mut InvokeContext,
        addr: u64,
        len: u64,
        _arg3: u64,
        _arg4: u64,
        _arg5: u64,
        memory_mapping: &mut MemoryMapping,
    ) -> core::result::Result<u64, Error> {
        // let cost = invoke_context
        //     .get_compute_budget()
        //     .syscall_base_cost
        //     .max(len);
        // consume_compute_meter(invoke_context, cost)?;
        //
        // translate_string_and_do(
        //     memory_mapping,
        //     addr,
        //     len,
        //     invoke_context.get_check_aligned(),
        //     &mut |string: &str| {
        //         stable_log::program_log(&invoke_context.get_log_collector(), string);
        //         Ok(0)
        //     },
        // )?;
        Ok(0)
    }
);

// declare_builtin_function!(
//     /// Abort syscall functions, called when the SBF program calls `abort()`
//     /// LLVM will insert calls to `abort()` if it detects an untenable situation,
//     /// `abort()` is not intended to be called explicitly by the program.
//     /// Causes the SBF program to be halted immediately
//     SyscallAbort,
//     fn rust(
//         _invoke_context: &mut InvokeContext,
//         _arg1: u64,
//         _arg2: u64,
//         _arg3: u64,
//         _arg4: u64,
//         _arg5: u64,
//         _memory_mapping: &mut MemoryMapping,
//     ) -> Result<u64, std::error::Error> {
//         Err(SyscallError::Abort.into())
//     }
// );

declare_builtin_function!(
    /// Panic syscall function, called when the SBF program calls 'sol_panic_()`
    /// Causes the SBF program to be halted immediately
    SyscallPanic,
    fn rust(
        invoke_context: &mut InvokeContext,
        file: u64,
        len: u64,
        line: u64,
        column: u64,
        _arg5: u64,
        memory_mapping: &mut MemoryMapping,
    ) -> Result<u64, Box<dyn std::error::Error>> {
        // consume_compute_meter(invoke_context, len)?;
        //
        // translate_string_and_do(
        //     memory_mapping,
        //     file,
        //     len,
        //     invoke_context.get_check_aligned(),
        //     &mut |string: &str| Err(SyscallError::Panic(string.to_string(), line, column).into()),
        // )
        let error_message = "Dummy panic due to unimplemented syscall"; // Dummy error message
        Err(SyscallError::Panic(error_message.to_string(), line, column).into())
    }
);

macro_rules! create_vm {
    ($vm_name:ident, $verified_executable:expr, $context_object:expr, $stack:ident,
    $heap:ident, $additional_regions:expr, $cow_cb:expr) => {
        // here we have error r/o heap on wasm:
        //let mut $heap = solana_rbpf::aligned_memory::AlignedMemory::with_capacity(0);
        // fix (do not use with_capacity() more):
        let mut $heap = solana_rbpf::aligned_memory::AlignedMemory::zero_filled(1024 * 1024);
        let mut $stack = solana_rbpf::aligned_memory::AlignedMemory::zero_filled(
            $verified_executable.get_config().stack_size(),
        );
        let stack_len = $stack.len();
        let memory_mapping = create_memory_mapping(
            $verified_executable,
            &mut $stack,
            &mut $heap,
            $additional_regions,
            $cow_cb,
        )
        .unwrap();
        let mut $vm_name = solana_rbpf::vm::EbpfVm::new(
            $verified_executable.get_loader().clone(),
            $verified_executable.get_sbpf_version(),
            $context_object,
            memory_mapping,
            stack_len,
        );
    };
}

pub fn create_memory_mapping<'a, C: ContextObject>(
    executable: &'a Executable<C>,
    stack: &'a mut AlignedMemory<{ HOST_ALIGN }>,
    heap: &'a mut AlignedMemory<{ HOST_ALIGN }>,
    additional_regions: Vec<MemoryRegion>,
    cow_cb: Option<MemoryCowCallback>,
) -> core::result::Result<MemoryMapping<'a>, EbpfError> {
    let config = executable.get_config();
    let sbpf_version = executable.get_sbpf_version();

    println!("Creating memory mapping:");
    println!("Stack size: {}", stack.len());
    println!("Heap size: {}", heap.len());

    for region in &additional_regions {
        // println!("Additional region size: {}", region.len());
        // assert!(region.len() > 0, "Region size must be greater than zero");
    }

    let regions: Vec<MemoryRegion> = vec![
        executable.get_ro_region(),
        MemoryRegion::new_writable_gapped(
            stack.as_slice_mut(),
            ebpf::MM_STACK_START,
            if !sbpf_version.dynamic_stack_frames() && config.enable_stack_frame_gaps {
                config.stack_frame_size as u64
            } else {
                0
            },
        ),
        MemoryRegion::new_writable(heap.as_slice_mut(), ebpf::MM_HEAP_START),
    ]
    .into_iter()
    .chain(additional_regions.into_iter())
    .collect();

    println!("Memory regions created: {:?}", regions);
    // Program code starts at `0x100000000`
    // Stack data starts at `0x200000000`
    // Heap data starts at `0x300000000`
    // Program input parameters start at `0x400000000`
    // Solana offers 4KB of stack frame space and 32KB of heap space by default

    Ok(if let Some(cow_cb) = cow_cb {
        MemoryMapping::new_with_cow(regions, cow_cb, config, sbpf_version)?
    } else {
        MemoryMapping::new(regions, config, sbpf_version)?
    })
}

const INSTRUCTION_METER_BUDGET: u64 = 1024 * 1024;

macro_rules! test_interpreter_and_jit {
    (register, $function_registry:expr, $location:expr => $syscall_function:expr) => {
        $function_registry
            .register_function_hashed($location.as_bytes(), $syscall_function)
            .unwrap();
    };
    ($executable:expr, $mem:tt, $context_object:expr, $expected_result:expr $(,)?) => {
        let expected_instruction_count = $context_object.get_remaining();
        #[allow(unused_mut)]
        let mut context_object = $context_object;
        let expected_result = format!("{:?}", $expected_result);
        if !expected_result.contains("ExceededMaxInstructions") {
            context_object.remaining = INSTRUCTION_METER_BUDGET;
        }
        $executable.verify::<RequisiteVerifier>().unwrap();
        let (instruction_count_interpreter, interpreter_final_pc, _tracer_interpreter) = {
            let mut mem = $mem;
            let mem_region = MemoryRegion::new_writable(&mut mem, ebpf::MM_INPUT_START);
            let mut context_object = context_object.clone();
            create_vm!(
                vm,
                &$executable,
                &mut context_object,
                stack,
                heap,
                vec![mem_region],
                None
            );
            let (instruction_count_interpreter, result) = vm.execute_program(&$executable, true);
            assert_eq!(
                format!("{:?}", result),
                expected_result,
                "Unexpected result for Interpreter"
            );
            (
                instruction_count_interpreter,
                vm.registers[11],
                vm.context_object_pointer.clone(),
            )
        };
        #[cfg(all(feature = "jit", not(target_os = "windows"), target_arch = "x86_64"))]
        {
            #[allow(unused_mut)]
            let compilation_result = $executable.jit_compile();
            let mut mem = $mem;
            let mem_region = MemoryRegion::new_writable(&mut mem, ebpf::MM_INPUT_START);
            create_vm!(
                vm,
                &$executable,
                &mut context_object,
                stack,
                heap,
                vec![mem_region],
                None
            );
            match compilation_result {
                Err(err) => assert_eq!(
                    format!("{:?}", err),
                    expected_result,
                    "Unexpected result for JIT compilation"
                ),
                Ok(()) => {
                    let (instruction_count_jit, result) = vm.execute_program(&$executable, false);
                    let tracer_jit = &vm.context_object_pointer;
                    if !TestContextObject::compare_trace_log(&_tracer_interpreter, tracer_jit) {
                        let analysis = Analysis::from_executable(&$executable).unwrap();
                        let stdout = std::io::stdout();
                        analysis
                            .disassemble_trace_log(
                                &mut stdout.lock(),
                                &_tracer_interpreter.trace_log,
                            )
                            .unwrap();
                        analysis
                            .disassemble_trace_log(&mut stdout.lock(), &tracer_jit.trace_log)
                            .unwrap();
                        panic!();
                    }
                    assert_eq!(
                        format!("{:?}", result),
                        expected_result,
                        "Unexpected result for JIT"
                    );
                    assert_eq!(
                        instruction_count_interpreter, instruction_count_jit,
                        "Interpreter and JIT instruction meter diverged",
                    );
                    assert_eq!(
                        interpreter_final_pc, vm.registers[11],
                        "Interpreter and JIT instruction final PC diverged",
                    );
                }
            }
        }
        if $executable.get_config().enable_instruction_meter {
            assert_eq!(
                instruction_count_interpreter, expected_instruction_count,
                "Instruction meter did not consume expected amount"
            );
        }
    };
}

macro_rules! test_interpreter_and_jit_asm {
    ($source:tt, $config:expr, $mem:tt, ($($location:expr => $syscall_function:expr),* $(,)?), $context_object:expr, $expected_result:expr $(,)?) => {
        #[allow(unused_mut)]
        {
            let mut config = $config;
            config.enable_instruction_tracing = true;
            let mut function_registry = FunctionRegistry::<BuiltinFunction<TestContextObject>>::default();
            $(test_interpreter_and_jit!(register, function_registry, $location => $syscall_function);)*
            let loader = Arc::new(BuiltinProgram::new_loader(config, function_registry));
            let mut executable = assemble($source, loader).unwrap();
            test_interpreter_and_jit!(executable, $mem, $context_object, $expected_result);
        }
    };
    ($source:tt, $mem:tt, ($($location:expr => $syscall_function:expr),* $(,)?), $context_object:expr, $expected_result:expr $(,)?) => {
        #[allow(unused_mut)]
        {
            test_interpreter_and_jit_asm!($source, Config::default(), $mem, ($($location => $syscall_function),*), $context_object, $expected_result);
        }
    };
}

#[derive(Debug, Clone)]
pub struct SvmTransactResult {
    pub reverted: bool,
    // pub program_state: ProgramState,
    // pub tx: Tx,
    // pub receipts: Vec<Receipt>,
    // pub changes: Changes,
}

// [TODO:gmm] From Solana with love

macro_rules! test_interpreter_and_jit {
    (register, $function_registry:expr, $location:expr => $syscall_function:expr) => {
        $function_registry
            .register_function_hashed($location.as_bytes(), $syscall_function)
            .unwrap();
    };
    ($executable:expr, $mem:tt, $context_object:expr, $expected_result:expr $(,)?) => {
        let expected_instruction_count = $context_object.get_remaining();
        #[allow(unused_mut)]
        let mut context_object = $context_object;
        let expected_result = format!("{:?}", $expected_result);
        if !expected_result.contains("ExceededMaxInstructions") {
            context_object.remaining = INSTRUCTION_METER_BUDGET;
        }
        $executable.verify::<RequisiteVerifier>().unwrap();
        let (instruction_count_interpreter, interpreter_final_pc, _tracer_interpreter) = {
            let mut mem = $mem;
            let mem_region = MemoryRegion::new_writable(&mut mem, ebpf::MM_INPUT_START);
            let mut context_object = context_object.clone();
            create_vm!(
                vm,
                &$executable,
                &mut context_object,
                stack,
                heap,
                vec![mem_region],
                None
            );
            let (instruction_count_interpreter, result) = vm.execute_program(&$executable, true);
            assert_eq!(
                format!("{:?}", result),
                expected_result,
                "Unexpected result for Interpreter"
            );
            (
                instruction_count_interpreter,
                vm.registers[11],
                vm.context_object_pointer.clone(),
            )
        };
        #[cfg(all(feature = "jit", not(target_os = "windows"), target_arch = "x86_64"))]
        {
            #[allow(unused_mut)]
            let compilation_result = $executable.jit_compile();
            let mut mem = $mem;
            let mem_region = MemoryRegion::new_writable(&mut mem, ebpf::MM_INPUT_START);
            create_vm!(
                vm,
                &$executable,
                &mut context_object,
                stack,
                heap,
                vec![mem_region],
                None
            );
            match compilation_result {
                Err(err) => assert_eq!(
                    format!("{:?}", err),
                    expected_result,
                    "Unexpected result for JIT compilation"
                ),
                Ok(()) => {
                    let (instruction_count_jit, result) = vm.execute_program(&$executable, false);
                    let tracer_jit = &vm.context_object_pointer;
                    if !TestContextObject::compare_trace_log(&_tracer_interpreter, tracer_jit) {
                        let analysis = Analysis::from_executable(&$executable).unwrap();
                        let stdout = std::io::stdout();
                        analysis
                            .disassemble_trace_log(
                                &mut stdout.lock(),
                                &_tracer_interpreter.trace_log,
                            )
                            .unwrap();
                        analysis
                            .disassemble_trace_log(&mut stdout.lock(), &tracer_jit.trace_log)
                            .unwrap();
                        panic!();
                    }
                    assert_eq!(
                        format!("{:?}", result),
                        expected_result,
                        "Unexpected result for JIT"
                    );
                    assert_eq!(
                        instruction_count_interpreter, instruction_count_jit,
                        "Interpreter and JIT instruction meter diverged",
                    );
                    assert_eq!(
                        interpreter_final_pc, vm.registers[11],
                        "Interpreter and JIT instruction final PC diverged",
                    );
                }
            }
        }
        if $executable.get_config().enable_instruction_meter {
            assert_eq!(
                instruction_count_interpreter, expected_instruction_count,
                "Instruction meter did not consume expected amount"
            );
        }
    };
}

macro_rules! test_interpreter_and_jit_asm {
    ($source:tt, $config:expr, $mem:tt, ($($location:expr => $syscall_function:expr),* $(,)?), $context_object:expr, $expected_result:expr $(,)?) => {
        #[allow(unused_mut)]
        {
            let mut config = $config;
            config.enable_instruction_tracing = true;
            let mut function_registry = FunctionRegistry::<BuiltinFunction<TestContextObject>>::default();
            $(test_interpreter_and_jit!(register, function_registry, $location => $syscall_function);)*
            let loader = Arc::new(BuiltinProgram::new_loader(config, function_registry));
            let mut executable = assemble($source, loader).unwrap();
            test_interpreter_and_jit!(executable, $mem, $context_object, $expected_result);
        }
    };
    ($source:tt, $mem:tt, ($($location:expr => $syscall_function:expr),* $(,)?), $context_object:expr, $expected_result:expr $(,)?) => {
        #[allow(unused_mut)]
        {
            test_interpreter_and_jit_asm!($source, Config::default(), $mem, ($($location => $syscall_function),*), $context_object, $expected_result);
        }
    };
}

fn example_asm(source: &str) -> Vec<u8> {
    let loader = Arc::new(BuiltinProgram::new_loader(
        Config {
            enable_symbol_and_section_labels: true,
            ..Config::default()
        },
        FunctionRegistry::default(),
    ));

    let executable = assemble::<TestContextObject>(source, loader).unwrap();

    let (_, bytecode) = executable.get_text_bytes();

    bytecode.to_vec()
}

fn example_disasm_from_bytes(program: &[u8]) {
    let loader = Arc::new(BuiltinProgram::new_mock());
    let executable = Executable::<TestContextObject>::from_text_bytes(
        program,
        loader,
        SBPFVersion::V2,
        FunctionRegistry::default(),
    )
    .unwrap();
    let analysis = Analysis::from_executable(&executable).unwrap();
    let stdout = std::io::stdout();
    analysis.disassemble(&mut stdout.lock()).unwrap();
}

fn execute_generated_program(prog: &[u8], mem: &mut [u8]) -> Option<Vec<u8>> {
    let max_instruction_count = 1024;
    let executable = Executable::<TestContextObject>::from_text_bytes(
        prog,
        Arc::new(BuiltinProgram::new_loader(
            Config {
                enable_instruction_tracing: true,
                ..Config::default()
            },
            FunctionRegistry::default(),
        )),
        SBPFVersion::V2,
        FunctionRegistry::default(),
    );

    let mut executable = if let Ok(executable) = executable {
        executable
    } else {
        return None;
    };

    if executable.verify::<RequisiteVerifier>().is_err() || executable.jit_compile().is_err() {
        return None;
    }

    let (instruction_count_interpreter, tracer_interpreter, result_interpreter) = {
        let mut context_object = TestContextObject::new(max_instruction_count);
        let mem_region = MemoryRegion::new_writable(mem, ebpf::MM_INPUT_START);
        create_vm!(
            vm,
            &executable,
            &mut context_object,
            stack,
            heap,
            vec![mem_region],
            None
        );

        let (instruction_count_interpreter, result_interpreter) =
            vm.execute_program(&executable, true);

        let tracer_interpreter = vm.context_object_pointer.clone();
        (
            instruction_count_interpreter,
            tracer_interpreter,
            result_interpreter,
        )
    };

    // JIT

    let mut context_object = TestContextObject::new(max_instruction_count);
    let mem_region = MemoryRegion::new_writable(mem, ebpf::MM_INPUT_START);

    create_vm!(
        vm,
        &executable,
        &mut context_object,
        stack,
        heap,
        vec![mem_region],
        None
    );

    let (instruction_count_jit, result_jit) = vm.execute_program(&executable, true);
    let tracer_jit = &vm.context_object_pointer;

    if format!("{result_interpreter:?}") != format!("{result_jit:?}")
        || !TestContextObject::compare_trace_log(&tracer_interpreter, tracer_jit)
    {
        let analysis =
            solana_rbpf::static_analysis::Analysis::from_executable(&executable).unwrap();
        println!("result_interpreter={result_interpreter:?}");
        println!("result_jit={result_jit:?}");
        let stdout = std::io::stdout();
        analysis
            .disassemble_trace_log(&mut stdout.lock(), &tracer_interpreter.trace_log)
            .unwrap();
        analysis
            .disassemble_trace_log(&mut stdout.lock(), &tracer_jit.trace_log)
            .unwrap();
        panic!();
    }
    if executable.get_config().enable_instruction_meter {
        assert_eq!(instruction_count_interpreter, instruction_count_jit);
    }

    Some(mem.to_vec())
}

fn example_mov() {
    test_interpreter_and_jit_asm!(
        "
        mov32 r1, 1
        mov32 r0, r1
        exit",
        [],
        (),
        TestContextObject::new(3),
        ProgramResult::Ok(0x1),
    );
}

fn example_add32() {
    test_interpreter_and_jit_asm!(
        "
        mov32 r0, 0
        mov32 r1, 2
        add32 r0, 1
        add32 r0, r1
        exit",
        [],
        (),
        TestContextObject::new(5),
        ProgramResult::Ok(0x3),
    );
}

fn test_struct_func_pointer() {
    // This tests checks that a struct field adjacent to another field
    // which is a relocatable function pointer is not overwritten when
    // the function pointer is relocated at load time.
    let config = Config {
        enable_instruction_tracing: true,
        reject_broken_elfs: true,
        // reject_callx_r10: false,
        // enable_sbpf_v2: true,
        ..Config::default()
    };
    // let mut file = File::open("struct_func_pointer.so").unwrap();
    // let mut file =
    // File::open("/home/rigidus/src/hello_world/target/deploy/hello_world.so").unwrap();
    // /home/rigidus/src/hello_world/target/sbf-solana-solana/release/
    let mut file =
        File::open("../solana-hello-world/target/sbf-solana-solana/release/hello_world.so")
            .expect("file exists");

    let mut elf = Vec::new();
    file.read_to_end(&mut elf).unwrap();

    println!("ELF file loaded successfully. Size: {}", elf.len());

    #[allow(unused_mut)]
    {
        // Holds the function symbols of an Executable
        let mut function_registry =
            FunctionRegistry::<BuiltinFunction<TestContextObject>>::default();
        // Регистрация системного вызова
        // Abort
        // function_registry.register_function_hashed(*b"abort", SyscallAbort::vm)?;

        // Panic
        // function_registry.register_function_hashed(*b"sol_panic_", SyscallPanic::vm)?;

        // Logging
        function_registry.register_function_hashed(*b"sol_log_", SyscallLog::vm)?;
        // function_registry.register_function_hashed(*b"sol_log_64_", SyscallLogU64::vm)?;
        // function_registry.register_function_hashed(*b"sol_log_compute_units_",
        // SyscallLogBpfComputeUnits::vm)?; function_registry.register_function_hashed(*b"
        // sol_log_pubkey", SyscallLogPubkey::vm)?;

        // function_registry
        //     .register_function_hashed(*b"abort", SyscallAbort::vm)
        //     .expect("Registration failed");
        // function_registry
        //     .register_function_hashed(*b"sol_log_", SyscallLog::vm)
        //     .expect("Registration failed");
        // function_registry
        //     .register_function_hashed(*b"sol_memcpy_", SyscallMemcpy::vm)
        //     .expect("Registration failed");
        // function_registry
        //     .register_function_hashed(*b"sol_memset_", SyscallMemset::vm)
        //     .expect("Registration failed");

        // function_registry
        //     .register_function_hashed(*b"bpf_mem_frob", syscalls::SyscallMemFrob::vm);
        // function_registry
        //     .register_function_hashed(*b"sol_log_", syscalls::SyscallMemFrob::vm);
        // function_registry
        //     .register_function_hashed(*b"log", log);
        // Constructs a loader built-in program
        let loader = Arc::new(BuiltinProgram::new_loader(config, function_registry));
        // Creates an executable from an ELF file
        let mut executable = Executable::<TestContextObject>::from_elf(&elf, loader).unwrap();

        println!("Executable created successfully.");

        // Counting instructions
        let expected_instruction_count = (TestContextObject::new(3)).get_remaining();
        #[allow(unused_mut)]
        let mut context_object = TestContextObject::new(3);
        // Result
        let expected_result = format!("{:?}", (ProgramResult::Ok(0x102030405060708)));
        if !expected_result.contains("ExceededMaxInstructions") {
            context_object.remaining = INSTRUCTION_METER_BUDGET;
        }
        executable.verify::<RequisiteVerifier>().unwrap();

        println!("Executable verified successfully.");

        let (instruction_count_interpreter, interpreter_final_pc, _tracer_interpreter) = {
            // let mut mem = [];
            // let mut mem = vec![0u8; 8];
            // Создаем входную память и инициализируем её
            let mut mem = vec![0u8; 8]; // Размер памяти для input
            mem[0..8].copy_from_slice(&[0x01, 0x02, 0x03, 0x04, 0x05, 0x06, 0x07, 0x08]); // Пример данных

            let mem_region = MemoryRegion::new_writable(&mut mem, ebpf::MM_INPUT_START);

            println!("Memory region for input: {:?}", mem_region);

            let mut context_object = context_object.clone();
            create_vm!(
                vm,
                &executable,
                &mut context_object,
                stack,
                heap,
                vec![mem_region],
                None
            );

            println!(
                "Executing program with expected result: {}",
                expected_result
            );
            // println!("Memory region for input: {:?}", mem_region);
            let (instruction_count_interpreter, result) = vm.execute_program(&executable, true);
            println!("Execution result: {:?}", result);

            assert_eq!(
                format!("{:?}", result),
                expected_result,
                "Unexpected result for Interpreter"
            );
            (
                instruction_count_interpreter,
                vm.registers[11],
                vm.context_object_pointer.clone(),
            )
        };
        if executable.get_config().enable_instruction_meter {
            assert_eq!(
                instruction_count_interpreter, expected_instruction_count,
                "Instruction meter did not consume expected amount"
            );
        }
    }
}

fn example_syscal() {
    test_interpreter_and_jit_asm!(
        "
        mov r6, r1
        add r1, 2
        mov r2, 4
        syscall bpf_mem_frob
        ldxdw r0, [r6]
        be64 r0
        exit",
        [
            0x01, 0x02, 0x03, 0x04, 0x05, 0x06, 0x07, 0x08, //
        ],
        (
            "bpf_mem_frob" => syscalls::SyscallMemFrob::vm,
        ),
        TestContextObject::new(7),
        ProgramResult::Ok(0x102292e2f2c0708),
    );
}

pub fn svm_transact<'a, Tx, T>(
    storage: &mut T,
    // checked_tx: Checked<Tx>,
    // header: &'a PartialBlockHeader,
    // coinbase_contract_id: ContractId,
    // gas_price: Word,
    // memory: &'a mut MemoryInstance,
    // consensus_params: ConsensusParameters,
    // extra_tx_checks: bool,
    // execution_data: &mut ExecutionData,
) -> core::result::Result<SvmTransactResult, Error>
// where
//     Tx: ExecutableTransaction + Cacheable + Send + Sync + 'static,
//     <Tx as IntoChecked>::Metadata: CheckedMetadata + Send + Sync,
//     T: KeyValueInspect<Column = Column>,
{
    // let execution_options = ExecutionOptions {
    //     extra_tx_checks,
    //     backtrace: false,
    // };
    //
    // let block_executor =
    //     BlockExecutor::new(WasmRelayer {}, execution_options.clone(), consensus_params)
    //         .expect("failed to create block executor");
    //
    // let structured_storage =
    //     StructuredStorage::new(storage);
    // let mut structured_storage =
    //     structured_storage.into_transaction();
    // let in_memory_transaction =
    //     InMemoryTransaction::new(
    //     Changes::new(),
    //     ConflictPolicy::Overwrite,
    //     &mut structured_storage,
    // );
    // let tx_transaction =
    //     &mut TxStorageTransaction::new(in_memory_transaction);
    //
    // let tx_id = checked_tx.id();
    //
    // let mut checked_tx = checked_tx;
    // if execution_options.extra_tx_checks {
    //     checked_tx = block_executor.extra_tx_checks(checked_tx, header, tx_transaction, memory)?;
    // }

    // Here we go to solana way...

    // test_interpreter_and_jit_asm!(
    //     "
    //     mov32 r1, 1
    //     mov32 r0, r1
    //     exit",
    //     [],
    //     (),
    //     TestContextObject::new(3),
    //     ProgramResult::Ok(0x1),
    // );

    let bytecode = example_asm(
        "
    entrypoint:
        ldxdw r2, [r1+0x00]
        ldxdw r3, [r1+0x08]
        add   r2, r3
        stxdw [r1+0x10], r3
    l_exit:
        exit",
    );

    println!("\n::Generated bytecode:");
    for (i, byte) in bytecode.iter().enumerate() {
        print!("{:#04x} ", byte);
    }
    println!("\n::Disasm:");

    let program: &'static [u8] = &[
        0x79, 0x12, 0x00, 0x00, 0x00, 0x00, 0x00, 0x00, 0x79, 0x13, 0x08, 0x00, 0x00, 0x00, 0x00,
        0x00, 0x0f, 0x32, 0x00, 0x00, 0x00, 0x00, 0x00, 0x00, 0x7b, 0x21, 0x10, 0x00, 0x00, 0x00,
        0x00, 0x00, 0x95, 0x00, 0x00, 0x00, 0x00, 0x00, 0x00, 0x00,
    ];
    example_disasm_from_bytes(program);

    let mut svm_memory: Vec<u8> = vec![0; 1024 * 1024]; // 1 MB memory

    // Initialize some values in memory for testing
    svm_memory[0x00..0x08].copy_from_slice(&[0x01, 0x00, 0x00, 0x00, 0x00, 0x00, 0x00, 0x00]); // Example value 1
    svm_memory[0x08..0x10].copy_from_slice(&[0x02, 0x00, 0x00, 0x00, 0x00, 0x00, 0x00, 0x00]); // Example value 2

    if let Some(updated_memory) = execute_generated_program(program, &mut svm_memory) {
        println!("Program executed successfully.");
        println!("Memory content after execution:");
        for (i, byte) in updated_memory.iter().enumerate().take(32) {
            // Display first bytes for example
            println!("Byte {}: {:#04x}", i, byte);
        }
    } else {
        println!("Program execution failed.");
    }

    example_mov();
    example_add32();
    test_struct_func_pointer();
    example_syscal();

    // ----------
    let reverted = false;
    // let (reverted, program_state, tx, receipts) =
    //     block_executor.attempt_tx_execution_with_vm(
    //         checked_tx,
    //         header,
    //         coinbase_contract_id,
    //         gas_price,
    //         tx_transaction,
    //         memory,
    //     )?;
    //
    // block_executor.spend_input_utxos(tx.inputs(), tx_transaction, reverted, execution_data)?;
    //
    // block_executor.persist_output_utxos(
    //     *header.height(),
    //     execution_data,
    //     &tx_id,
    //     tx_transaction,
    //     tx.inputs(),
    //     tx.outputs(),
    // )?;

    // tx_st_transaction
    //     .storage::<ProcessedTransactions>()
    //     .insert(&tx_id, &());

    // block_executor.update_execution_data(
    //     &tx,
    //     execution_data,
    //     receipts.clone(),
    //     gas_price,
    //     reverted,
    //     program_state,
    //     tx_id,
    // )?;

    Ok(crate::helpers_svm::SvmTransactResult {
        reverted,
        // program_state,
        // tx,
        // receipts,
        // changes: tx_transaction.changes().clone(),
    })
}

<<<<<<< HEAD
/*pub fn svm_transact_commit<Tx, T>(
=======

pub fn svm_transact_commit<T>(
>>>>>>> a74204b9
    storage: &mut T,
    // checked_tx: Checked<Tx>,
    // header: &PartialBlockHeader,
    // coinbase_contract_id: ContractId,
    // gas_price: Word,
    // consensus_params: ConsensusParameters,
    // extra_tx_checks: bool,
    // execution_data: &mut ExecutionData,
) -> std::result::Result<SvmTransactResult, Error>
// where
//     Tx: ExecutableTransaction + Cacheable + Send + Sync + 'static,
//     <Tx as IntoChecked>::Metadata: CheckedMetadata + Send + Sync,
//     T: KeyValueMutate<Column = Column>,
{
    // debug_log!("ecl(svm_transact_commit): start");

    // TODO warmup storage from state based on tx inputs?
    // let inputs = checked_tx.transaction().inputs();
    // for input in inputs {
    //     match input {
    //         Input::CoinSigned(v) => {}
    //         Input::CoinPredicate(v) => {}
    //         Input::Contract(v) => {}
    //         Input::MessageCoinSigned(v) => {}
    //         Input::MessageCoinPredicate(v) => {}
    //         Input::MessageDataSigned(v) => {}
    //         Input::MessageDataPredicate(v) => {}
    //     }
    // }

    let mut memory = MemoryInstance::new();

    let result = svm_transact(
        storage,
        // checked_tx,
        // header,
        // coinbase_contract_id,
        // gas_price,
        &mut memory,
        // consensus_params,
        // extra_tx_checks,
        // execution_data,
    )?;

    // for (col_num, changes) in &result.changes {
    //     let column: Column = col_num.clone().try_into().expect("valid column number");
    //     match column {
    //         Column::Metadata
    //         | Column::ContractsRawCode
    //         | Column::ContractsState
    //         | Column::ContractsLatestUtxo
    //         | Column::ContractsAssets
    //         | Column::ContractsAssetsMerkleData
    //         | Column::ContractsAssetsMerkleMetadata
    //         | Column::ContractsStateMerkleData
    //         | Column::ContractsStateMerkleMetadata
    //         | Column::Coins => {
    //             for (key, op) in changes {
    //                 match op {
    //                     WriteOperation::Insert(v) => {
    //                         storage.write(key, column, v)?;
    //                     }
    //                     WriteOperation::Remove => {
    //                         storage.delete(key, column)?;
    //                     }
    //                 }
    //             }
    //         }
    //
    //         Column::Transactions
    //         | Column::FuelBlocks
    //         | Column::FuelBlockMerkleData
    //         | Column::FuelBlockMerkleMetadata
    //         | Column::Messages
    //         | Column::ProcessedTransactions
    //         | Column::FuelBlockConsensus
    //         | Column::ConsensusParametersVersions
    //         | Column::StateTransitionBytecodeVersions
    //         | Column::UploadedBytecodes
    //         | Column::GenesisMetadata => {
    //             panic!("unsupported column {:?} operation", column)
    //         }
    //     }
    // }

    Ok(result)
}*/<|MERGE_RESOLUTION|>--- conflicted
+++ resolved
@@ -1,15 +1,6 @@
 extern crate byteorder;
 extern crate solana_rbpf;
-<<<<<<< HEAD
-use crate::helpers_svm::SyscallError::{InvalidLength, UnalignedPointer};
 use alloc::{str::Utf8Error, vec::Vec};
-=======
-use fuel_core_types::fuel_vm::interpreter::MemoryInstance;
-use alloc::str::Utf8Error;
-use solana_rbpf::memory_region::AccessType;
-use crate::fvm::types::WasmRelayer;
-use alloc::vec::Vec;
->>>>>>> a74204b9
 use core::str::from_utf8;
 use solana_rbpf::memory_region::AccessType;
 // use fuel_core_executor::executor::{
@@ -154,9 +145,10 @@
         .into()
 }
 
+use crate::helpers_svm::SyscallError::UnalignedPointer;
 /// Log collector
-
 use std::rc::Rc;
+
 const LOG_MESSAGES_BYTES_LIMIT: usize = 10 * 1000;
 
 pub struct LogCollector {
@@ -981,6 +973,7 @@
     );
 }
 
+#[test]
 fn test_struct_func_pointer() {
     // This tests checks that a struct field adjacent to another field
     // which is a relocatable function pointer is not overwritten when
@@ -994,8 +987,6 @@
     };
     // let mut file = File::open("struct_func_pointer.so").unwrap();
     // let mut file =
-    // File::open("/home/rigidus/src/hello_world/target/deploy/hello_world.so").unwrap();
-    // /home/rigidus/src/hello_world/target/sbf-solana-solana/release/
     let mut file =
         File::open("../solana-hello-world/target/sbf-solana-solana/release/hello_world.so")
             .expect("file exists");
@@ -1284,12 +1275,7 @@
     })
 }
 
-<<<<<<< HEAD
-/*pub fn svm_transact_commit<Tx, T>(
-=======
-
 pub fn svm_transact_commit<T>(
->>>>>>> a74204b9
     storage: &mut T,
     // checked_tx: Checked<Tx>,
     // header: &PartialBlockHeader,
@@ -1328,7 +1314,7 @@
         // header,
         // coinbase_contract_id,
         // gas_price,
-        &mut memory,
+        // &mut memory,
         // consensus_params,
         // extra_tx_checks,
         // execution_data,
@@ -1376,4 +1362,4 @@
     // }
 
     Ok(result)
-}*/+}