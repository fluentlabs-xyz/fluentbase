mod config;

use cargo_metadata::{CrateType, Metadata, MetadataCommand, TargetKind};
pub use config::*;
use fluentbase_types::{compile_wasm_to_rwasm_with_config, default_compilation_config, keccak256};
use std::{env, fs, path::PathBuf, process::Command, str::from_utf8};

pub fn rust_to_wasm(config: RustToWasmConfig) -> PathBuf {
    let cargo_manifest_dir = PathBuf::from(env::var("CARGO_MANIFEST_DIR").unwrap());
    let cargo_manifest_path = PathBuf::from(cargo_manifest_dir.clone()).join("Cargo.toml");
    let mut metadata_cmd = MetadataCommand::new();
    let metadata = metadata_cmd
        .manifest_path(cargo_manifest_path)
        .exec()
        .unwrap();
    let target_dir: PathBuf = metadata.target_directory.clone().into();
    let target2_dir = target_dir.join("target2");

    let mut args = vec![
        "build".to_string(),
        "--target".to_string(),
        "wasm32-unknown-unknown".to_string(),
        "--release".to_string(),
        "--manifest-path".to_string(),
        format!("{}/Cargo.toml", cargo_manifest_dir.to_str().unwrap()),
        "--target-dir".to_string(),
        target2_dir.to_str().unwrap().to_string(),
        "--color=always".to_string(),
    ];
    if config.no_default_features {
        args.push("--no-default-features".to_string());
    }
    if !config.features.is_empty() {
        args.push("--features".to_string());
        args.extend_from_slice(&config.features);
    }
    let flags = [
        "-C".to_string(),
        format!("link-arg=-zstack-size={}", config.stack_size),
        "-C".to_string(),
        "panic=abort".to_string(),
        "-C".to_string(),
        "target-feature=+bulk-memory".to_string(),
    ];
    let flags = flags.join("\x1f");

    let status = Command::new("cargo")
        .env("CARGO_ENCODED_RUSTFLAGS", flags)
        .args(args)
        .status()
        .expect("WASM compilation failure: failed to run cargo build");

    if !status.success() {
        panic!(
            "WASM compilation failure: failed to run cargo build with code: {}",
            status.code().unwrap_or(1)
        );
    }

    let wasm_artifact_name = calc_wasm_artifact_name(&metadata);
    let wasm_artifact_path = target2_dir
        .join("wasm32-unknown-unknown")
        .join("release")
        .join(wasm_artifact_name);

    wasm_artifact_path
}

pub fn wasm_to_wasmtime(wasm_path: &PathBuf) -> PathBuf {
    let config = wasmtime::Config::new();
    let engine = wasmtime::Engine::new(&config).unwrap();

    let wasm_bytecode = fs::read(&wasm_path).unwrap();
    let module =
        wasmtime::Module::new(&engine, wasm_bytecode).expect("failed to compile wasmtime module");
    let module_bytes = module
        .serialize()
        .expect("failed to serialize wasm bytecode");
    let wasmtime_module_path = PathBuf::from(env::var("OUT_DIR").unwrap()).join("lib.cwasm");
    fs::write(&wasmtime_module_path, module_bytes).unwrap();
    wasmtime_module_path
}

pub fn go_to_wasm() -> PathBuf {
    let cargo_manifest_dir = PathBuf::from(env::var("CARGO_MANIFEST_DIR").unwrap());
    let wasm_artifact_path = PathBuf::from(env::var("OUT_DIR").unwrap()).join("lib.wasm");

    let args: Vec<String> = vec![
        "build".to_string(),
        "-o".to_string(),
        wasm_artifact_path.to_str().unwrap().to_string(),
        "--target".to_string(),
        "wasm-unknown".to_string(),
    ];

    let status = Command::new("tinygo")
        .current_dir(&cargo_manifest_dir)
        .args(args)
        .status()
        .expect("WASM compilation failed");

    if !status.success() {
        panic!("WASM compilation failure: failed to run \"tinygo build\"");
    }
    wasm_artifact_path
}

pub fn wasm_to_rwasm(wasm_path: &PathBuf, config: rwasm::legacy::Config) -> PathBuf {
    let wasm = fs::read(&wasm_path).unwrap();
    let rwasm: Vec<u8> = compile_wasm_to_rwasm_with_config(wasm.as_slice(), config.clone())
        .unwrap()
        .rwasm_bytecode
        .to_vec();
    let rwasm_path = PathBuf::from(env::var("OUT_DIR").unwrap()).join("lib.rwasm");
    fs::write(&rwasm_path, &rwasm).unwrap();
    rwasm_path
}

pub fn copy_wasm_and_wat(wasm_path: &PathBuf) {
    let dir = PathBuf::from(env::var("CARGO_MANIFEST_DIR").unwrap());
    let wasm_output = dir.join("lib.wasm");
    let wat_output = dir.join("lib.wat");
    fs::copy(&wasm_path, &wasm_output).unwrap();
    let wasm_to_wat = Command::new("wasm2wat").args([wasm_output]).output();
    if wasm_to_wat.is_ok() {
        fs::write(wat_output, from_utf8(&wasm_to_wat.unwrap().stdout).unwrap()).unwrap();
    }
}

fn calc_wasm_artifact_name(metadata: &Metadata) -> String {
    let mut result = vec![];
    for program_crate in metadata.workspace_default_members.to_vec() {
        let program = metadata
            .packages
            .iter()
            .find(|p| p.id == program_crate)
            .unwrap_or_else(|| panic!("cannot find package for {}", program_crate));
        for bin_target in program.targets.iter() {
            let is_bin = bin_target.kind.contains(&TargetKind::Bin)
                && bin_target.crate_types.contains(&CrateType::Bin);
            let is_cdylib = bin_target.kind.contains(&TargetKind::CDyLib)
                && bin_target.crate_types.contains(&CrateType::CDyLib);
            // Both `bin` and `cdylib` crates produce a `.wasm` file
            if is_cdylib || is_bin {
                let bin_name = bin_target.name.clone() + ".wasm";
                result.push(bin_name);
            }
        }
    }
    if result.is_empty() {
        panic!(
            "No WASM artifact found to build in package `{}`. Ensure the package defines exactly one `bin` or `cdylib` crate.",
            metadata.workspace_members.first().unwrap()
        );
    } else if result.len() > 1 {
        panic!(
            "Multiple WASM artifacts found in package `{}`. Ensure the package defines exactly one `bin` or `cdylib` crate.",
            metadata.workspace_members.first().unwrap()
        );
    }
    result.first().unwrap().clone()
}

pub fn is_tinygo_installed() -> bool {
    let output = Command::new("tinygo").arg("-v").output();
    if output.is_err() {
        false
    } else {
        true
<<<<<<< HEAD
    }
}

/// Generates the `build_output.rs` file, which is included in the contract's `lib.rs`.
pub fn generate_build_output_file(
    wasm_path: &PathBuf,
    rwasm_path: &PathBuf,
    wasmtime_path: &PathBuf,
) {
    let out_dir = env::var("OUT_DIR").expect("OUT_DIR not set");
    let build_output_path = format!("{}/build_output.rs", out_dir);

    let package_name = env::var("CARGO_PKG_NAME").unwrap();
    let rwasm_hash = keccak256(fs::read(rwasm_path).unwrap());
    let rwasm_hash_hex = rwasm_hash.to_string();
    let rwasm_hash = rwasm_hash.to_vec();

    let wasm_path = wasm_path.to_str().unwrap();
    let rwasm_path = rwasm_path.to_str().unwrap();
    let wasmtime_path = wasmtime_path.to_str().unwrap();
    let code = format!(
        r#"use fluentbase_sdk::GenesisContractBuildOutput;

pub const BUILD_OUTPUT: GenesisContractBuildOutput =
    GenesisContractBuildOutput {{
        name: "{package_name}",
        wasm_bytecode: include_bytes!(r"{wasm_path}"),
        rwasm_bytecode: include_bytes!(r"{rwasm_path}"),
        rwasm_bytecode_hash: {rwasm_hash:?}, // {rwasm_hash_hex}
        wasmtime_module_bytes: include_bytes!(r"{wasmtime_path}"),
    }};
"#
    );

    fs::write(&build_output_path, code).unwrap();
}

pub fn build_default_genesis_contract() {
    build_default_genesis_contract_ext(Default::default())
}

/// Compiles the Genesis contract to WASM, RWASM, and Wasmtime module formats,
/// and generates the corresponding `build_output.rs` file.
/// For non-standard configurations (e.g. custom configurations, source code structure, etc.),
/// it's recommended to copy this function into your own `build.rs` and modify as needed.
pub fn build_default_genesis_contract_ext(rerun_if_changed: &[&str]) {
    if env::var("TARGET").unwrap() == "wasm32-unknown-unknown" {
        return;
    }
    println!("cargo:rerun-if-changed=src");
    for path in rerun_if_changed {
        println!("cargo:rerun-if-changed={}", path);
    }
    println!("cargo:rerun-if-changed=Cargo.toml");

    // Compile Rust to WASM
    let wasm_path = rust_to_wasm(RustToWasmConfig::default());
    copy_wasm_and_wat(&wasm_path);

    // Compile WASM to RWASM
    let mut rwasm_config = default_compilation_config();
    rwasm_config.builtins_consume_fuel(false);
    let rwasm_path = wasm_to_rwasm(&wasm_path, rwasm_config);

    // Compile WASM to WASMTIME module
    let wasmtime_path = wasm_to_wasmtime(&wasm_path);

    println!(
        "cargo:rustc-env=FLUENTBASE_WASM_ARTIFACT_PATH={}",
        wasm_path.to_str().unwrap()
    );

    generate_build_output_file(&wasm_path, &rwasm_path, &wasmtime_path);
}

pub fn build_default_example_contract() {
    if env::var("TARGET").unwrap() == "wasm32-unknown-unknown" {
        return;
    }
    println!("cargo:rerun-if-changed=src");
    println!("cargo:rerun-if-changed=Cargo.toml");

    // Compile Rust to WASM
    let wasm_path = rust_to_wasm(RustToWasmConfig::default());
    copy_wasm_and_wat(&wasm_path);

=======
    }
}

/// Generates the `build_output.rs` file, which is included in the contract's `lib.rs`.
pub fn generate_build_output_file(
    wasm_path: &PathBuf,
    rwasm_path: &PathBuf,
    wasmtime_path: &PathBuf,
) {
    let out_dir = env::var("OUT_DIR").expect("OUT_DIR not set");
    let build_output_path = format!("{}/build_output.rs", out_dir);

    let package_name = env::var("CARGO_PKG_NAME").unwrap();
    let rwasm_hash = keccak256(fs::read(rwasm_path).unwrap());
    let rwasm_hash_hex = rwasm_hash.to_string();
    let rwasm_hash = rwasm_hash.to_vec();

    let wasm_path = wasm_path.to_str().unwrap();
    let rwasm_path = rwasm_path.to_str().unwrap();
    let wasmtime_path = wasmtime_path.to_str().unwrap();
    let code = format!(
        r#"use fluentbase_sdk::GenesisContractBuildOutput;

pub const BUILD_OUTPUT: GenesisContractBuildOutput =
    GenesisContractBuildOutput {{
        name: "{package_name}",
        wasm_bytecode: include_bytes!(r"{wasm_path}"),
        rwasm_bytecode: include_bytes!(r"{rwasm_path}"),
        rwasm_bytecode_hash: {rwasm_hash:?}, // {rwasm_hash_hex}
        wasmtime_module_bytes: include_bytes!(r"{wasmtime_path}"),
    }};
"#
    );

    fs::write(&build_output_path, code).unwrap();
}

/// Compiles the Genesis contract to WASM, RWASM, and Wasmtime module formats,
/// and generates the corresponding `build_output.rs` file.
/// For non-standard configurations (e.g. custom configurations, source code structure, etc.),
/// it's recommended to copy this function into your own `build.rs` and modify as needed.
pub fn build_default_genesis_contract() {
    if env::var("TARGET").unwrap() == "wasm32-unknown-unknown" {
        return;
    }
    println!("cargo:rerun-if-changed=src");
    println!("cargo:rerun-if-changed=Cargo.toml");

    // Compile Rust to WASM
    let wasm_path = rust_to_wasm(RustToWasmConfig::default());
    copy_wasm_and_wat(&wasm_path);

    // Compile WASM to RWASM
    let mut rwasm_config = default_compilation_config();
    rwasm_config.builtins_consume_fuel(false);
    let rwasm_path = wasm_to_rwasm(&wasm_path, rwasm_config);

    // Compile WASM to WASMTIME module
    let wasmtime_path = wasm_to_wasmtime(&wasm_path);

    println!(
        "cargo:rustc-env=FLUENTBASE_WASM_ARTIFACT_PATH={}",
        wasm_path.to_str().unwrap()
    );

    generate_build_output_file(&wasm_path, &rwasm_path, &wasmtime_path);
}

pub fn build_default_example_contract() {
    if env::var("TARGET").unwrap() == "wasm32-unknown-unknown" {
        return;
    }
    println!("cargo:rerun-if-changed=src");
    println!("cargo:rerun-if-changed=Cargo.toml");

    // Compile Rust to WASM
    let wasm_path = rust_to_wasm(RustToWasmConfig::default());
    copy_wasm_and_wat(&wasm_path);

>>>>>>> 83004fa0
    println!(
        "cargo:rustc-env=FLUENTBASE_WASM_ARTIFACT_PATH={}",
        wasm_path.to_str().unwrap()
    );
}<|MERGE_RESOLUTION|>--- conflicted
+++ resolved
@@ -167,7 +167,6 @@
         false
     } else {
         true
-<<<<<<< HEAD
     }
 }
 
@@ -218,9 +217,6 @@
         return;
     }
     println!("cargo:rerun-if-changed=src");
-    for path in rerun_if_changed {
-        println!("cargo:rerun-if-changed={}", path);
-    }
     println!("cargo:rerun-if-changed=Cargo.toml");
 
     // Compile Rust to WASM
@@ -254,87 +250,6 @@
     let wasm_path = rust_to_wasm(RustToWasmConfig::default());
     copy_wasm_and_wat(&wasm_path);
 
-=======
-    }
-}
-
-/// Generates the `build_output.rs` file, which is included in the contract's `lib.rs`.
-pub fn generate_build_output_file(
-    wasm_path: &PathBuf,
-    rwasm_path: &PathBuf,
-    wasmtime_path: &PathBuf,
-) {
-    let out_dir = env::var("OUT_DIR").expect("OUT_DIR not set");
-    let build_output_path = format!("{}/build_output.rs", out_dir);
-
-    let package_name = env::var("CARGO_PKG_NAME").unwrap();
-    let rwasm_hash = keccak256(fs::read(rwasm_path).unwrap());
-    let rwasm_hash_hex = rwasm_hash.to_string();
-    let rwasm_hash = rwasm_hash.to_vec();
-
-    let wasm_path = wasm_path.to_str().unwrap();
-    let rwasm_path = rwasm_path.to_str().unwrap();
-    let wasmtime_path = wasmtime_path.to_str().unwrap();
-    let code = format!(
-        r#"use fluentbase_sdk::GenesisContractBuildOutput;
-
-pub const BUILD_OUTPUT: GenesisContractBuildOutput =
-    GenesisContractBuildOutput {{
-        name: "{package_name}",
-        wasm_bytecode: include_bytes!(r"{wasm_path}"),
-        rwasm_bytecode: include_bytes!(r"{rwasm_path}"),
-        rwasm_bytecode_hash: {rwasm_hash:?}, // {rwasm_hash_hex}
-        wasmtime_module_bytes: include_bytes!(r"{wasmtime_path}"),
-    }};
-"#
-    );
-
-    fs::write(&build_output_path, code).unwrap();
-}
-
-/// Compiles the Genesis contract to WASM, RWASM, and Wasmtime module formats,
-/// and generates the corresponding `build_output.rs` file.
-/// For non-standard configurations (e.g. custom configurations, source code structure, etc.),
-/// it's recommended to copy this function into your own `build.rs` and modify as needed.
-pub fn build_default_genesis_contract() {
-    if env::var("TARGET").unwrap() == "wasm32-unknown-unknown" {
-        return;
-    }
-    println!("cargo:rerun-if-changed=src");
-    println!("cargo:rerun-if-changed=Cargo.toml");
-
-    // Compile Rust to WASM
-    let wasm_path = rust_to_wasm(RustToWasmConfig::default());
-    copy_wasm_and_wat(&wasm_path);
-
-    // Compile WASM to RWASM
-    let mut rwasm_config = default_compilation_config();
-    rwasm_config.builtins_consume_fuel(false);
-    let rwasm_path = wasm_to_rwasm(&wasm_path, rwasm_config);
-
-    // Compile WASM to WASMTIME module
-    let wasmtime_path = wasm_to_wasmtime(&wasm_path);
-
-    println!(
-        "cargo:rustc-env=FLUENTBASE_WASM_ARTIFACT_PATH={}",
-        wasm_path.to_str().unwrap()
-    );
-
-    generate_build_output_file(&wasm_path, &rwasm_path, &wasmtime_path);
-}
-
-pub fn build_default_example_contract() {
-    if env::var("TARGET").unwrap() == "wasm32-unknown-unknown" {
-        return;
-    }
-    println!("cargo:rerun-if-changed=src");
-    println!("cargo:rerun-if-changed=Cargo.toml");
-
-    // Compile Rust to WASM
-    let wasm_path = rust_to_wasm(RustToWasmConfig::default());
-    copy_wasm_and_wat(&wasm_path);
-
->>>>>>> 83004fa0
     println!(
         "cargo:rustc-env=FLUENTBASE_WASM_ARTIFACT_PATH={}",
         wasm_path.to_str().unwrap()
