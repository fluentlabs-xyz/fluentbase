use crate::{runtime::RuntimeContextWrapper, Address, Bytes, B256, U256};
use alloc::{rc::Rc, vec::Vec};
use core::cell::RefCell;
use fluentbase_runtime::RuntimeContext;
use fluentbase_types::{
<<<<<<< HEAD
    ContractContextReader,
=======
    native_api::NativeAPI,
>>>>>>> 61641e63
    ContractContextV1,
    ExitCode,
    IsAccountEmpty,
    IsColdAccess,
    SharedAPI,
    SharedContextInputV1,
    SharedContextReader,
    StorageAPI,
    SyscallResult,
};
use hashbrown::HashMap;
use std::ops::AddAssign;

#[derive(Clone)]
pub struct TestingContext {
    inner: Rc<RefCell<TestingContextInner>>,
}

pub type TestingContextNativeAPI = RuntimeContextWrapper;

impl TestingContext {
    pub fn with_shared_context_input(self, ctx: SharedContextInputV1) -> Self {
        self.inner.borrow_mut().shared_context_input_v1 = ctx;
        self
    }
    pub fn with_block_number(self, block_number: u64) -> Self {
        self.inner.borrow_mut().shared_context_input_v1.block.number = block_number;
        self
    }
    pub fn with_contract_context(self, contract_context: ContractContextV1) -> Self {
        self.inner.borrow_mut().shared_context_input_v1.contract = contract_context;
        self
    }
    pub fn with_devnet_genesis(self) -> Self {
        // TODO(dmitry123): "implement this"
        self
    }
    pub fn with_input<I: Into<Bytes>>(self, input: I) -> Self {
        self.inner
            .borrow_mut()
            .native_sdk
            .ctx
            .borrow_mut()
            .change_input(input.into());
        self
    }
    pub fn synced_gas(&self) -> (u64, i64) {
        self.inner.borrow_mut().synced_evm_gas
    }
    pub fn take_output(&self) -> Vec<u8> {
        self.inner.borrow_mut().native_sdk.take_output()
    }
    pub fn exit_code(&self) -> i32 {
        self.inner.borrow_mut().native_sdk.exit_code()
    }
    pub fn dump_storage(&self) -> HashMap<(Address, U256), U256> {
        self.inner.borrow().persistent_storage.clone()
    }
}

struct TestingContextInner {
    shared_context_input_v1: SharedContextInputV1,
    native_sdk: RuntimeContextWrapper,
    persistent_storage: HashMap<(Address, U256), U256>,
    transient_storage: HashMap<(Address, U256), U256>,
    logs: Vec<(Bytes, Vec<B256>)>,
    preimages: HashMap<B256, Bytes>,
<<<<<<< HEAD
    balances: HashMap<Address, U256>,
}

impl TestingContext {
    pub fn set_balance(&mut self, address: Address, balance: U256) {
        self.inner.borrow_mut().balances.insert(address, balance);
    }
    pub fn add_balance(&mut self, address: Address, balance: U256) {
        if balance.is_zero() {
            return;
        }
        let mut current = self
            .inner
            .borrow()
            .balances
            .get(&address)
            .unwrap_or(&U256::ZERO)
            .clone();
        current.add_assign(balance);
        self.set_balance(address, current);
    }
=======
    synced_evm_gas: (u64, i64),
>>>>>>> 61641e63
}

impl Default for TestingContext {
    fn default() -> Self {
        Self {
            inner: Rc::new(RefCell::new(TestingContextInner {
                shared_context_input_v1: SharedContextInputV1::default(),
                native_sdk: RuntimeContextWrapper::new(RuntimeContext::root(0)),
                persistent_storage: Default::default(),
                transient_storage: Default::default(),
                logs: vec![],
                preimages: Default::default(),
<<<<<<< HEAD
                balances: Default::default(),
=======
                synced_evm_gas: (0, 0),
>>>>>>> 61641e63
            })),
        }
    }
}
impl StorageAPI for TestingContext {
    fn write_storage(&mut self, slot: U256, value: U256) -> SyscallResult<()> {
        let target_address = self.inner.borrow().shared_context_input_v1.contract.address;
        self.inner
            .borrow_mut()
            .persistent_storage
            .insert((target_address, slot), value);
        SyscallResult::new((), 0, 0, 0)
    }

    fn storage(&self, slot: &U256) -> SyscallResult<U256> {
        let target_address = self.inner.borrow().shared_context_input_v1.contract.address;
        let value = self
            .inner
            .borrow()
            .persistent_storage
            .get(&(target_address, *slot))
            .cloned()
            .unwrap_or_default();
        SyscallResult::new(value, 0, 0, 0)
    }
}

impl SharedAPI for TestingContext {
    fn context(&self) -> impl SharedContextReader {
        self.inner.borrow().shared_context_input_v1.clone()
    }

    fn keccak256(&self, data: &[u8]) -> B256 {
        RuntimeContextWrapper::keccak256(data)
    }

    fn read(&self, target: &mut [u8], offset: u32) {
        self.inner.borrow().native_sdk.read(target, offset);
    }

    fn input_size(&self) -> u32 {
        self.inner.borrow().native_sdk.input_size()
    }

    fn charge_fuel(&self, value: u64) {
        self.inner.borrow().native_sdk.charge_fuel(value);
    }

    fn fuel(&self) -> u64 {
        self.inner.borrow().native_sdk.fuel()
    }

    fn write(&mut self, output: &[u8]) {
        self.inner.borrow().native_sdk.write(output);
    }

    fn exit(&self, exit_code: ExitCode) -> ! {
        self.inner.borrow().native_sdk.exit(exit_code.into_i32());
    }

    fn write_transient_storage(&mut self, slot: U256, value: U256) -> SyscallResult<()> {
        let target_address = self.inner.borrow().shared_context_input_v1.contract.address;
        self.inner
            .borrow_mut()
            .transient_storage
            .insert((target_address, slot), value);
        SyscallResult::new((), 0, 0, 0)
    }

    fn transient_storage(&self, slot: &U256) -> SyscallResult<U256> {
        let target_address = self.inner.borrow().shared_context_input_v1.contract.address;
        let value = self
            .inner
            .borrow()
            .transient_storage
            .get(&(target_address, *slot))
            .cloned()
            .unwrap_or_default();
        SyscallResult::new(value, 0, 0, 0)
    }

    fn delegated_storage(
        &self,
        address: &Address,
        slot: &U256,
    ) -> SyscallResult<(U256, IsColdAccess, IsAccountEmpty)> {
        let value = self
            .inner
            .borrow()
            .persistent_storage
            .get(&(*address, *slot))
            .cloned()
            .unwrap_or_default();
        SyscallResult::new((value, false, false), 0, 0, 0)
    }

    fn sync_evm_gas(&self, gas_remaining: u64, gas_refunded: i64) -> SyscallResult<()> {
        let mut ctx = self.inner.borrow_mut();
        ctx.synced_evm_gas.0 += gas_remaining;
        ctx.synced_evm_gas.1 += gas_refunded;
        SyscallResult::new((), 0, 0, 0)
    }

    fn preimage_copy(&self, hash: &B256) -> SyscallResult<Bytes> {
        let value = self
            .inner
            .borrow()
            .preimages
            .get(hash)
            .cloned()
            .unwrap_or_default();
        SyscallResult::new(value, 0, 0, 0)
    }

    fn preimage_size(&self, hash: &B256) -> SyscallResult<u32> {
        let preimage_size = self
            .inner
            .borrow()
            .preimages
            .get(hash)
            .map(|v| v.len() as u32)
            .unwrap_or_default();
        SyscallResult::new(preimage_size, 0, 0, 0)
    }

    fn emit_log(&mut self, data: Bytes, topics: &[B256]) -> SyscallResult<()> {
        self.inner.borrow_mut().logs.push((data, topics.to_vec()));
        SyscallResult::new((), 0, 0, 0)
    }

    fn self_balance(&self) -> SyscallResult<U256> {
        self.balance(&self.context().contract_address())
    }

    fn balance(&self, address: &Address) -> SyscallResult<U256> {
        let binding = self.inner.borrow();
        let res = binding.balances.get(address);
        SyscallResult::new(res.unwrap_or(&U256::ZERO).clone(), 0, 0, 0)
    }

    fn code_size(&self, _address: &Address) -> SyscallResult<u32> {
        panic!("not supported for testing context")
    }

    fn code_hash(&self, _address: &Address) -> SyscallResult<B256> {
        panic!("not supported for testing context")
    }

    fn code_copy(
        &self,
        _address: &Address,
        _code_offset: u64,
        _code_length: u64,
    ) -> SyscallResult<Bytes> {
        panic!("not supported for testing context")
    }

    fn write_preimage(&mut self, preimage: Bytes) -> SyscallResult<B256> {
        let hash = self.keccak256(preimage.as_ref());
        self.inner.borrow_mut().preimages.insert(hash, preimage);
        SyscallResult::new(hash, 0, 0, 0)
    }

    fn create(
        &mut self,
        _salt: Option<U256>,
        _value: &U256,
        _init_code: &[u8],
    ) -> SyscallResult<Bytes> {
        panic!("not supported for testing context")
    }

    fn call(
        &mut self,
        _address: Address,
        _value: U256,
        _input: &[u8],
        _fuel_limit: Option<u64>,
    ) -> SyscallResult<Bytes> {
        panic!("not supported for testing context")
    }

    fn call_code(
        &mut self,
        _address: Address,
        _value: U256,
        _input: &[u8],
        _fuel_limit: Option<u64>,
    ) -> SyscallResult<Bytes> {
        panic!("not supported for testing context")
    }

    fn delegate_call(
        &mut self,
        _address: Address,
        _input: &[u8],
        _fuel_limit: Option<u64>,
    ) -> SyscallResult<Bytes> {
        panic!("not supported for testing context")
    }

    fn static_call(
        &mut self,
        _address: Address,
        _input: &[u8],
        _fuel_limit: Option<u64>,
    ) -> SyscallResult<Bytes> {
        panic!("not supported for testing context")
    }

    fn destroy_account(&mut self, _address: Address) -> SyscallResult<()> {
        panic!("not supported for testing context")
    }
}<|MERGE_RESOLUTION|>--- conflicted
+++ resolved
@@ -3,11 +3,8 @@
 use core::cell::RefCell;
 use fluentbase_runtime::RuntimeContext;
 use fluentbase_types::{
-<<<<<<< HEAD
+    native_api::NativeAPI,
     ContractContextReader,
-=======
-    native_api::NativeAPI,
->>>>>>> 61641e63
     ContractContextV1,
     ExitCode,
     IsAccountEmpty,
@@ -75,7 +72,7 @@
     transient_storage: HashMap<(Address, U256), U256>,
     logs: Vec<(Bytes, Vec<B256>)>,
     preimages: HashMap<B256, Bytes>,
-<<<<<<< HEAD
+    synced_evm_gas: (u64, i64),
     balances: HashMap<Address, U256>,
 }
 
@@ -97,9 +94,6 @@
         current.add_assign(balance);
         self.set_balance(address, current);
     }
-=======
-    synced_evm_gas: (u64, i64),
->>>>>>> 61641e63
 }
 
 impl Default for TestingContext {
@@ -112,11 +106,8 @@
                 transient_storage: Default::default(),
                 logs: vec![],
                 preimages: Default::default(),
-<<<<<<< HEAD
+                synced_evm_gas: (0, 0),
                 balances: Default::default(),
-=======
-                synced_evm_gas: (0, 0),
->>>>>>> 61641e63
             })),
         }
     }
@@ -176,7 +167,6 @@
     fn exit(&self, exit_code: ExitCode) -> ! {
         self.inner.borrow().native_sdk.exit(exit_code.into_i32());
     }
-
     fn write_transient_storage(&mut self, slot: U256, value: U256) -> SyscallResult<()> {
         let target_address = self.inner.borrow().shared_context_input_v1.contract.address;
         self.inner
