mod context;

use crate::{
    alloc_slice,
    byteorder::{ByteOrder, LittleEndian},
    shared::context::ContextReaderImpl,
};
use alloc::vec;
use core::cell::RefCell;
use fluentbase_types::{
    native_api::NativeAPI,
    Address,
    Bytes,
    ContextReader,
    ExitCode,
    IsAccountEmpty,
    IsColdAccess,
    SharedAPI,
    SharedContextInputV1,
<<<<<<< HEAD
    StorageAPI,
=======
>>>>>>> 83004fa0
    SyscallResult,
    B256,
    STATE_MAIN,
    SYSCALL_ID_BALANCE,
    SYSCALL_ID_CALL,
    SYSCALL_ID_CALL_CODE,
    SYSCALL_ID_CODE_COPY,
    SYSCALL_ID_CODE_HASH,
    SYSCALL_ID_CODE_SIZE,
    SYSCALL_ID_CREATE,
    SYSCALL_ID_CREATE2,
    SYSCALL_ID_DELEGATED_STORAGE,
    SYSCALL_ID_DELEGATE_CALL,
    SYSCALL_ID_DESTROY_ACCOUNT,
    SYSCALL_ID_EMIT_LOG,
    SYSCALL_ID_PREIMAGE_COPY,
    SYSCALL_ID_PREIMAGE_SIZE,
    SYSCALL_ID_SELF_BALANCE,
    SYSCALL_ID_STATIC_CALL,
    SYSCALL_ID_STORAGE_READ,
    SYSCALL_ID_STORAGE_WRITE,
    SYSCALL_ID_TRANSIENT_READ,
    SYSCALL_ID_TRANSIENT_WRITE,
    SYSCALL_ID_WRITE_PREIMAGE,
    U256,
};

pub struct SharedContextImpl<API: NativeAPI> {
    native_sdk: API,
    shared_context_input_v1: RefCell<Option<SharedContextInputV1>>,
}

impl<API: NativeAPI> SharedContextImpl<API> {
    pub fn new(native_sdk: API) -> Self {
        Self {
            native_sdk,
            shared_context_input_v1: RefCell::new(None),
        }
    }

    fn shared_context_ref(&self) -> &RefCell<Option<SharedContextInputV1>> {
        let mut shared_context_input_v1 = self.shared_context_input_v1.borrow_mut();
        shared_context_input_v1.get_or_insert_with(|| {
            let input_size = self.native_sdk.input_size() as usize;
            assert!(
                input_size >= SharedContextInputV1::SIZE,
                "malformed input header"
            );
            let mut header_input: [u8; SharedContextInputV1::SIZE] =
                [0u8; SharedContextInputV1::SIZE];
            self.native_sdk.read(&mut header_input, 0);
            let result = SharedContextInputV1::decode_from_slice(&header_input)
                .unwrap_or_else(|_| unreachable!("fluentbase: malformed input header"));
            result
        });
        &self.shared_context_input_v1
    }

    pub fn commit_changes_and_exit(&mut self) -> ! {
        self.native_sdk.exit(0);
    }
}

<<<<<<< HEAD
impl<API: NativeAPI> StorageAPI for SharedContextImpl<API> {
=======
/// SharedContextImpl always created from input
impl<API: NativeAPI> SharedAPI for SharedContextImpl<API> {
    fn context(&self) -> impl ContextReader {
        ContextReaderImpl(self.shared_context_ref())
    }

    fn keccak256(&self, data: &[u8]) -> B256 {
        API::keccak256(data)
    }

    fn read(&self, target: &mut [u8], offset: u32) {
        self.native_sdk
            .read(target, SharedContextInputV1::SIZE as u32 + offset)
    }

    fn input_size(&self) -> u32 {
        let input_size = self.native_sdk.input_size();
        if input_size < SharedContextInputV1::SIZE as u32 {
            unsafe {
                core::hint::unreachable_unchecked();
            }
        }
        unsafe { input_size.unchecked_sub(SharedContextInputV1::SIZE as u32) }
    }

    fn read_context(&self, target: &mut [u8], offset: u32) {
        self.native_sdk.read(target, offset)
    }

    fn charge_fuel_manually(&self, fuel_consumed: u64, fuel_refunded: i64) {
        self.native_sdk
            .charge_fuel_manually(fuel_consumed, fuel_refunded);
    }

    fn fuel(&self) -> u64 {
        self.native_sdk.fuel()
    }

    fn write(&mut self, output: &[u8]) {
        self.native_sdk.write(output);
    }

    fn exit(&self, exit_code: ExitCode) -> ! {
        self.native_sdk.exit(exit_code.into_i32())
    }

>>>>>>> 83004fa0
    fn write_storage(&mut self, slot: U256, value: U256) -> SyscallResult<()> {
        let mut input = [0u8; U256::BYTES + U256::BYTES];
        unsafe {
            core::ptr::copy(
                slot.as_limbs().as_ptr() as *mut u8,
                input.as_mut_ptr(),
                U256::BYTES,
            );
            core::ptr::copy(
                value.as_limbs().as_ptr() as *mut u8,
                input.as_mut_ptr().add(U256::BYTES),
                U256::BYTES,
            );
        }
        let (fuel_consumed, fuel_refunded, exit_code) =
            self.native_sdk
                .exec(SYSCALL_ID_STORAGE_WRITE, &input, None, STATE_MAIN);
        SyscallResult::new((), fuel_consumed, fuel_refunded, exit_code)
    }

    fn storage(&self, slot: &U256) -> SyscallResult<U256> {
        let (fuel_consumed, fuel_refunded, exit_code) = self.native_sdk.exec(
            SYSCALL_ID_STORAGE_READ,
            slot.as_le_slice(),
            None,
            STATE_MAIN,
        );
        let mut output = [0u8; U256::BYTES];
        if SyscallResult::is_ok(exit_code) {
            self.native_sdk.read_output(&mut output, 0);
        };
        let value = U256::from_le_slice(&output);
        SyscallResult::new(value, fuel_consumed, fuel_refunded, exit_code)
    }
}

/// SharedContextImpl always created from input
impl<API: NativeAPI> SharedAPI for SharedContextImpl<API> {
    fn context(&self) -> impl ContextReader {
        ContextReaderImpl(self.shared_context_ref())
    }

    fn keccak256(&self, data: &[u8]) -> B256 {
        API::keccak256(data)
    }

    fn read(&self, target: &mut [u8], offset: u32) {
        self.native_sdk
            .read(target, SharedContextInputV1::SIZE as u32 + offset)
    }

    fn input_size(&self) -> u32 {
        let input_size = self.native_sdk.input_size();
        if input_size < SharedContextInputV1::SIZE as u32 {
            unsafe {
                core::hint::unreachable_unchecked();
            }
        }
        unsafe { input_size.unchecked_sub(SharedContextInputV1::SIZE as u32) }
    }

    fn read_context(&self, target: &mut [u8], offset: u32) {
        self.native_sdk.read(target, offset)
    }

    fn charge_fuel_manually(&self, fuel_consumed: u64, fuel_refunded: i64) {
        self.native_sdk
            .charge_fuel_manually(fuel_consumed, fuel_refunded);
    }

    fn fuel(&self) -> u64 {
        self.native_sdk.fuel()
    }

    fn write(&mut self, output: &[u8]) {
        self.native_sdk.write(output);
    }

    fn exit(&self, exit_code: ExitCode) -> ! {
        self.native_sdk.exit(exit_code.into_i32())
    }

    fn write_transient_storage(&mut self, slot: U256, value: U256) -> SyscallResult<()> {
        let mut input: [u8; 64] = [0u8; 64];
        if !slot.is_zero() {
            input[0..32].copy_from_slice(slot.as_le_slice());
        }
        if !value.is_zero() {
            input[32..64].copy_from_slice(value.as_le_slice());
        }
        let (fuel_consumed, fuel_refunded, exit_code) =
            self.native_sdk
                .exec(SYSCALL_ID_TRANSIENT_WRITE, &input, None, STATE_MAIN);
        SyscallResult::new((), fuel_consumed, fuel_refunded, exit_code)
    }

    fn transient_storage(&self, slot: &U256) -> SyscallResult<U256> {
        let (fuel_consumed, fuel_refunded, exit_code) = self.native_sdk.exec(
            SYSCALL_ID_TRANSIENT_READ,
            slot.as_le_slice(),
            None,
            STATE_MAIN,
        );
        let mut output = [0u8; U256::BYTES];
        if SyscallResult::is_ok(exit_code) {
            self.native_sdk.read_output(&mut output, 0);
        };
        let value = U256::from_le_slice(&output);
        SyscallResult::new(value, fuel_consumed, fuel_refunded, exit_code)
    }

    fn delegated_storage(
        &self,
        address: &Address,
        slot: &U256,
    ) -> SyscallResult<(U256, IsColdAccess, IsAccountEmpty)> {
        let mut input = [0u8; 20 + 32];
        input[..20].copy_from_slice(address.as_slice());
        input[20..].copy_from_slice(slot.as_le_slice());
        let (fuel_consumed, fuel_refunded, exit_code) =
            self.native_sdk
                .exec(SYSCALL_ID_DELEGATED_STORAGE, &input, None, STATE_MAIN);
        let mut output = [0u8; U256::BYTES + 1 + 1];
        if !SyscallResult::is_err(exit_code) {
            self.native_sdk.read_output(&mut output, 0);
        };
        let value = U256::from_le_slice(&output[..32]);
        let is_cold_access = output[32] != 0x0;
        let is_empty = output[33] != 0x0;
        SyscallResult::new(
            (value, is_cold_access, is_empty),
            fuel_consumed,
            fuel_refunded,
            exit_code,
        )
    }

    fn preimage_copy(&self, hash: &B256) -> SyscallResult<Bytes> {
        let (fuel_consumed, fuel_refunded, exit_code) =
            self.native_sdk
                .exec(SYSCALL_ID_PREIMAGE_COPY, hash.as_ref(), None, STATE_MAIN);
        let value = if SyscallResult::is_ok(exit_code) {
            self.native_sdk.return_data()
        } else {
            Bytes::new()
        };
        SyscallResult::new(value, fuel_consumed, fuel_refunded, exit_code)
    }

    fn preimage_size(&self, hash: &B256) -> SyscallResult<u32> {
        let (fuel_consumed, fuel_refunded, exit_code) =
            self.native_sdk
                .exec(SYSCALL_ID_PREIMAGE_SIZE, hash.as_ref(), None, STATE_MAIN);
        let mut output: [u8; 4] = [0u8; 4];
        if SyscallResult::is_ok(exit_code) {
            self.native_sdk.read_output(&mut output, 0);
        }
        let value = LittleEndian::read_u32(&output);
        SyscallResult::new(value, fuel_consumed, fuel_refunded, exit_code)
    }

    fn emit_log(&mut self, topics: &[B256], data: &[u8]) -> SyscallResult<()> {
        let mut buffer = vec![0u8; 1 + topics.len() * B256::len_bytes()];
        assert!(topics.len() <= 4);
        buffer[0] = topics.len() as u8;
        for (i, topic) in topics.iter().enumerate() {
            buffer[(1 + i * B256::len_bytes())..(1 + i * B256::len_bytes() + B256::len_bytes())]
                .copy_from_slice(topic.as_slice());
        }
        buffer.extend_from_slice(data);
        let (fuel_consumed, fuel_refunded, exit_code) =
            self.native_sdk
                .exec(SYSCALL_ID_EMIT_LOG, &buffer, None, STATE_MAIN);
        SyscallResult::new((), fuel_consumed, fuel_refunded, exit_code)
    }

    fn self_balance(&self) -> SyscallResult<U256> {
        let (fuel_consumed, fuel_refunded, exit_code) = self.native_sdk.exec(
            SYSCALL_ID_SELF_BALANCE,
            Default::default(),
            None,
            STATE_MAIN,
        );
        let mut output = [0u8; U256::BYTES];
        if SyscallResult::is_ok(exit_code) {
            self.native_sdk.read_output(&mut output, 0);
        };
        let value = U256::from_le_slice(&output);
        SyscallResult::new(value, fuel_consumed, fuel_refunded, exit_code)
    }

    fn balance(&self, address: &Address) -> SyscallResult<U256> {
        let (fuel_consumed, fuel_refunded, exit_code) =
            self.native_sdk
                .exec(SYSCALL_ID_BALANCE, address.as_slice(), None, STATE_MAIN);
        let mut output = [0u8; U256::BYTES];
        if SyscallResult::is_ok(exit_code) {
            self.native_sdk.read_output(&mut output, 0);
        };
        let value = U256::from_le_slice(&output);
        SyscallResult::new(value, fuel_consumed, fuel_refunded, exit_code)
    }

    fn code_size(&self, address: &Address) -> SyscallResult<u32> {
        let (fuel_consumed, fuel_refunded, exit_code) =
            self.native_sdk
                .exec(SYSCALL_ID_CODE_SIZE, address.as_slice(), None, STATE_MAIN);
        let mut output: [u8; 4] = [0u8; 4];
        if SyscallResult::is_ok(exit_code) {
            self.native_sdk.read_output(&mut output, 0);
        }
        let value = u32::from_le_bytes(output);
        SyscallResult::new(value, fuel_consumed, fuel_refunded, exit_code)
    }

    fn code_hash(&self, address: &Address) -> SyscallResult<B256> {
        let (fuel_consumed, fuel_refunded, exit_code) =
            self.native_sdk
                .exec(SYSCALL_ID_CODE_HASH, address.as_slice(), None, STATE_MAIN);
        let mut output = [0u8; B256::len_bytes()];
        if SyscallResult::is_ok(exit_code) {
            self.native_sdk.read_output(&mut output, 0);
        }
        let value = B256::from(output);
        SyscallResult::new(value, fuel_consumed, fuel_refunded, exit_code)
    }

    fn code_copy(
        &self,
        address: &Address,
        code_offset: u64,
        code_length: u64,
    ) -> SyscallResult<Bytes> {
        let mut input = [0u8; 20 + 8 * 2];
        input[0..20].copy_from_slice(address.as_slice());
        LittleEndian::write_u64(&mut input[20..28], code_offset);
        LittleEndian::write_u64(&mut input[28..36], code_length);
        let (fuel_consumed, fuel_refunded, exit_code) =
            self.native_sdk
                .exec(SYSCALL_ID_CODE_COPY, &input, None, STATE_MAIN);
        let value = if SyscallResult::is_ok(exit_code) {
            self.native_sdk.return_data()
        } else {
            Bytes::new()
        };
        SyscallResult::new(value, fuel_consumed, fuel_refunded, exit_code)
    }

    fn write_preimage(&mut self, preimage: Bytes) -> SyscallResult<B256> {
        let (fuel_consumed, fuel_refunded, exit_code) = self.native_sdk.exec(
            SYSCALL_ID_WRITE_PREIMAGE,
            preimage.as_ref(),
            None,
            STATE_MAIN,
        );
        let mut output = [0u8; B256::len_bytes()];
        if SyscallResult::is_ok(exit_code) {
            self.native_sdk.read_output(&mut output, 0);
        };
        let value = B256::from_slice(&output);
        SyscallResult::new(value, fuel_consumed, fuel_refunded, exit_code)
    }

    fn create(
        &mut self,
        salt: Option<U256>,
        value: &U256,
        init_code: &[u8],
    ) -> SyscallResult<Bytes> {
        let (buffer, code_hash) = if let Some(salt) = salt {
            let buffer = alloc_slice(32 + 32 + init_code.len());
            buffer[0..32].copy_from_slice(value.as_le_slice());
            buffer[32..64].copy_from_slice(salt.as_le_slice());
            buffer[64..].copy_from_slice(init_code);
            (buffer, SYSCALL_ID_CREATE2)
        } else {
            let buffer = alloc_slice(32 + init_code.len());
            buffer[0..32].copy_from_slice(value.as_le_slice());
            buffer[32..].copy_from_slice(init_code);
            (buffer, SYSCALL_ID_CREATE)
        };
        let (fuel_consumed, fuel_refunded, exit_code) =
            self.native_sdk.exec(code_hash, &buffer, None, STATE_MAIN);
        let value = self.native_sdk.return_data();
        SyscallResult::new(value, fuel_consumed, fuel_refunded, exit_code)
    }

    fn call(
        &mut self,
        address: Address,
        value: U256,
        input: &[u8],
        fuel_limit: Option<u64>,
    ) -> SyscallResult<Bytes> {
        let mut buffer = vec![0u8; 20 + 32];
        buffer[0..20].copy_from_slice(address.as_slice());
        if !value.is_zero() {
            buffer[20..52].copy_from_slice(value.as_le_slice());
        }
        buffer.extend_from_slice(input);
        let (fuel_consumed, fuel_refunded, exit_code) =
            self.native_sdk
                .exec(SYSCALL_ID_CALL, &buffer, fuel_limit, STATE_MAIN);
        let value = self.native_sdk.return_data();
        SyscallResult::new(value, fuel_consumed, fuel_refunded, exit_code)
    }

    fn call_code(
        &mut self,
        address: Address,
        value: U256,
        input: &[u8],
        fuel_limit: Option<u64>,
    ) -> SyscallResult<Bytes> {
        let mut buffer = vec![0u8; 20 + 32];
        buffer[0..20].copy_from_slice(address.as_slice());
        if !value.is_zero() {
            buffer[20..52].copy_from_slice(value.as_le_slice());
        }
        buffer.extend_from_slice(input);
        let (fuel_consumed, fuel_refunded, exit_code) =
            self.native_sdk
                .exec(SYSCALL_ID_CALL_CODE, &buffer, fuel_limit, STATE_MAIN);
        let value = self.native_sdk.return_data();
        SyscallResult::new(value, fuel_consumed, fuel_refunded, exit_code)
    }

    fn delegate_call(
        &mut self,
        address: Address,
        input: &[u8],
        fuel_limit: Option<u64>,
    ) -> SyscallResult<Bytes> {
        let mut buffer = vec![0u8; 20];
        buffer[0..20].copy_from_slice(address.as_slice());
        buffer.extend_from_slice(input);
        let (fuel_consumed, fuel_refunded, exit_code) =
            self.native_sdk
                .exec(SYSCALL_ID_DELEGATE_CALL, &buffer, fuel_limit, STATE_MAIN);
        let value = self.native_sdk.return_data();
        SyscallResult::new(value, fuel_consumed, fuel_refunded, exit_code)
    }

    fn static_call(
        &mut self,
        address: Address,
        input: &[u8],
        fuel_limit: Option<u64>,
    ) -> SyscallResult<Bytes> {
        let mut buffer = vec![0u8; 20];
        buffer[0..20].copy_from_slice(address.as_slice());
        buffer.extend_from_slice(input);
        let (fuel_consumed, fuel_refunded, exit_code) =
            self.native_sdk
                .exec(SYSCALL_ID_STATIC_CALL, &buffer, fuel_limit, STATE_MAIN);
        let value = self.native_sdk.return_data();
        SyscallResult::new(value, fuel_consumed, fuel_refunded, exit_code)
    }

    fn destroy_account(&mut self, address: Address) -> SyscallResult<()> {
        let (fuel_consumed, fuel_refunded, exit_code) = self.native_sdk.exec(
            SYSCALL_ID_DESTROY_ACCOUNT,
            address.as_slice(),
            None,
            STATE_MAIN,
        );
        SyscallResult::new((), fuel_consumed, fuel_refunded, exit_code)
    }
}<|MERGE_RESOLUTION|>--- conflicted
+++ resolved
@@ -17,10 +17,7 @@
     IsColdAccess,
     SharedAPI,
     SharedContextInputV1,
-<<<<<<< HEAD
     StorageAPI,
-=======
->>>>>>> 83004fa0
     SyscallResult,
     B256,
     STATE_MAIN,
@@ -84,56 +81,8 @@
     }
 }
 
-<<<<<<< HEAD
+/// SharedContextImpl always created from input
 impl<API: NativeAPI> StorageAPI for SharedContextImpl<API> {
-=======
-/// SharedContextImpl always created from input
-impl<API: NativeAPI> SharedAPI for SharedContextImpl<API> {
-    fn context(&self) -> impl ContextReader {
-        ContextReaderImpl(self.shared_context_ref())
-    }
-
-    fn keccak256(&self, data: &[u8]) -> B256 {
-        API::keccak256(data)
-    }
-
-    fn read(&self, target: &mut [u8], offset: u32) {
-        self.native_sdk
-            .read(target, SharedContextInputV1::SIZE as u32 + offset)
-    }
-
-    fn input_size(&self) -> u32 {
-        let input_size = self.native_sdk.input_size();
-        if input_size < SharedContextInputV1::SIZE as u32 {
-            unsafe {
-                core::hint::unreachable_unchecked();
-            }
-        }
-        unsafe { input_size.unchecked_sub(SharedContextInputV1::SIZE as u32) }
-    }
-
-    fn read_context(&self, target: &mut [u8], offset: u32) {
-        self.native_sdk.read(target, offset)
-    }
-
-    fn charge_fuel_manually(&self, fuel_consumed: u64, fuel_refunded: i64) {
-        self.native_sdk
-            .charge_fuel_manually(fuel_consumed, fuel_refunded);
-    }
-
-    fn fuel(&self) -> u64 {
-        self.native_sdk.fuel()
-    }
-
-    fn write(&mut self, output: &[u8]) {
-        self.native_sdk.write(output);
-    }
-
-    fn exit(&self, exit_code: ExitCode) -> ! {
-        self.native_sdk.exit(exit_code.into_i32())
-    }
-
->>>>>>> 83004fa0
     fn write_storage(&mut self, slot: U256, value: U256) -> SyscallResult<()> {
         let mut input = [0u8; U256::BYTES + U256::BYTES];
         unsafe {
