[package]
name = "fluentbase-sdk"
description = "Fluentbase SDK"
version = "0.1.0"
edition = "2021"

[dependencies]
fluentbase-codec = { workspace = true, default-features = false }
fluentbase-types = { workspace = true, default-features = false }
fluentbase-sdk-derive = { workspace = true, default-features = false }
hashbrown = { workspace = true }

# runtime mode
fluentbase-runtime = { workspace = true, default-features = false, optional = true }

[dev-dependencies]

<<<<<<< HEAD
[lib]
crate-type = [
    "rlib",
    #    "cdylib",
]

=======
>>>>>>> d217ae63
[features]
default = ["std"]
std = [
    "fluentbase-types/std",
    "fluentbase-codec/std",
    "dep:fluentbase-runtime",
    "fluentbase-runtime?/std",
]
debug-print = []<|MERGE_RESOLUTION|>--- conflicted
+++ resolved
@@ -5,25 +5,16 @@
 edition = "2021"
 
 [dependencies]
-fluentbase-codec = { workspace = true, default-features = false }
-fluentbase-types = { workspace = true, default-features = false }
-fluentbase-sdk-derive = { workspace = true, default-features = false }
+fluentbase-codec = { workspace = true }
+fluentbase-types = { workspace = true }
+fluentbase-sdk-derive = { workspace = true }
 hashbrown = { workspace = true }
 
 # runtime mode
-fluentbase-runtime = { workspace = true, default-features = false, optional = true }
+fluentbase-runtime = { workspace = true, optional = true }
 
 [dev-dependencies]
 
-<<<<<<< HEAD
-[lib]
-crate-type = [
-    "rlib",
-    #    "cdylib",
-]
-
-=======
->>>>>>> d217ae63
 [features]
 default = ["std"]
 std = [
