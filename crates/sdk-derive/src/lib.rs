--- conflicted
+++ resolved
@@ -31,19 +31,6 @@
     })
 }
 
-<<<<<<< HEAD
-#[proc_macro]
-pub fn derive_keccak256(token: TokenStream) -> TokenStream {
-    let signature = token.to_string();
-    let method_id = utils::calculate_keccak256(&signature);
-    TokenStream::from(quote! {
-        [#(#method_id,)*]
-    })
-}
-
-#[proc_macro_error]
-=======
->>>>>>> d71987b2
 #[proc_macro]
 #[proc_macro_error]
 pub fn solidity_storage(token: TokenStream) -> TokenStream {
