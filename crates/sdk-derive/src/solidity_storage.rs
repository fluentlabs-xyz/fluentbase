--- conflicted
+++ resolved
@@ -20,15 +20,6 @@
     items: Vec<StorageItem>,
 }
 
-<<<<<<< HEAD
-pub struct SolidityStorage;
-=======
-impl SolidityStorage {
-    fn new() -> Self {
-        Self { items: Vec::new() }
-    }
->>>>>>> 335fd870
-
 impl SolidityStorage {
     pub fn expand(input: TokenStream) -> TokenStream {
         // Call Parse method for storageItems
@@ -42,78 +33,11 @@
                     .unwrap_or_else(|err| abort!(err.span(), err.to_string())),
             );
         }
-        let trait_definition = trait_definition();
         let expanded = quote! {
-            #trait_definition
             #expanded
         };
 
         TokenStream::from(expanded)
-    }
-}
-fn trait_definition() -> proc_macro2::TokenStream {
-    quote! {
-        pub trait StorageValue<Client, T> {
-            fn get(client: &Client, key: fluentbase_sdk::U256) -> Result<T, String>;
-            fn set(client: &Client, key: fluentbase_sdk::U256, value: T) -> Result<(), String>;
-        }
-
-        impl<Client, T> StorageValue<Client, T> for T
-        where
-            Client: fluentbase_sdk::contracts::EvmAPI,
-            T: fluentbase_sdk::codec::Encoder<T> + Default,
-        {
-            fn get(client: &Client, key: fluentbase_sdk::U256) -> Result<T, String> {
-                let header_size = T::HEADER_SIZE;
-
-                let mut buffer = vec![];
-
-                for i in 0.. {
-                    let key = key + fluentbase_sdk::U256::from(i);
-                    let input = fluentbase_sdk::contracts::EvmSloadInput { index: key };
-                    let output = client.sload(input);
-
-                    let chunk = output.value.to_be_bytes::<32>();
-
-                    if i * 32 > header_size && chunk.iter().all(|&x| x == 0) {
-                        break;
-                    }
-                    buffer.extend_from_slice(&chunk);
-                }
-
-                let mut decoder = fluentbase_sdk::codec::BufferDecoder::new(&buffer);
-                let mut body = T::default();
-                T::decode_body(&mut decoder, 0, &mut body);
-                Ok(body)
-            }
-
-            fn set(client: &Client, key: fluentbase_sdk::U256, value: T) -> Result<(), String> {
-                let encoded_buffer = value.encode_to_vec(0);
-
-                let chunk_size = 32;
-                let num_chunks = (encoded_buffer.len() + chunk_size - 1) / chunk_size;
-
-                for i in 0..num_chunks {
-                    let start = i * chunk_size;
-                    let end = (start + chunk_size).min(encoded_buffer.len());
-                    let chunk = &encoded_buffer[start..end];
-
-                    let mut chunk_padded = [0u8; 32];
-                    chunk_padded[..chunk.len()].copy_from_slice(chunk);
-
-                    let value_u256 = fluentbase_sdk::U256::from_be_bytes(chunk_padded);
-                    let input = fluentbase_sdk::contracts::EvmSstoreInput {
-                        index: key + U256::from(i),
-                        value: value_u256,
-                    };
-
-                    client.sstore(input);
-                }
-
-                Ok(())
-            }
-        }
-
     }
 }
 
@@ -171,23 +95,8 @@
 
     fn expand_new_fn() -> proc_macro2::TokenStream {
         quote! {
-            pub fn new(client: &'a T) -> Self {
-                Self { client }
-            }
-        }
-    }
-
-    fn expand_default_trait(ident: &Ident) -> proc_macro2::TokenStream {
-        quote! {
-            impl<'a> Default for #ident<'a, fluentbase_sdk::contracts::EvmClient> {
-                fn default() -> Self {
-                    Self {
-                        client: &fluentbase_sdk::contracts::EvmClient {
-                            address: fluentbase_sdk::contracts::PRECOMPILE_EVM,
-                            fuel: u32::MAX,
-                        },
-                    }
-                }
+            pub fn new(sdk: &'a mut SDK) -> Self {
+                Self { sdk }
             }
         }
     }
@@ -217,10 +126,11 @@
 
         quote! {
             fn get(#get_args) -> #output {
+                use fluentbase_sdk::storage::StorageValue;
                 let key = #key;
                 let value = #output::default();
 
-                #output::get(self.client, key).unwrap()
+                #output::get(self.sdk, key).unwrap()
             }
         }
     }
@@ -237,15 +147,16 @@
         };
 
         let set_args = if arguments.len() == 0 {
-            quote! { &self, value: #output }
+            quote! { &mut self, value: #output }
         } else {
-            quote! { &self, #(#arguments),*, value: #output }
+            quote! { &mut self, #(#arguments),*, value: #output }
         };
 
         quote! {
             fn set(#set_args) {
+                use fluentbase_sdk::storage::StorageValue;
                 let key = self.key(#(#arg_names),*);
-                #output::set(self.client, key, value.clone()).unwrap();
+                #output::set(self.sdk, key, value.clone()).unwrap();
             }
         }
     }
@@ -255,33 +166,23 @@
     fn expand(&self) -> SynResult<proc_macro2::TokenStream> {
         let name = &self.name;
         let slot = StorageItem::expand_slot(self.slot as u64);
-        let client_trait = quote! {
-            fluentbase_sdk::contracts::EvmAPI
-        };
         let new_fn = StorageItem::expand_new_fn();
 
         let get_fn = StorageItem::expand_get_fn(&self.args, &self.output);
         let set_fn = StorageItem::expand_set_fn(&self.args, &self.output);
         let key_fn = &self.key_calculation;
 
-        let default_impl = StorageItem::expand_default_trait(&self.name);
-
         Ok(quote! {
-            pub struct #name<'a, T: #client_trait + 'a>
-                {
-                    client:  &'a T,
-                }
-                impl <'a, T: #client_trait + 'a> #name <'a, T>
-                {
-                    #slot
-                    #new_fn
-                    #get_fn
-                    #set_fn
-                    #key_fn
-                }
-
-                #default_impl
-
+            pub struct #name<'a, SDK> {
+                sdk: &'a mut SDK,
+            }
+            impl <'a, SDK: fluentbase_sdk::SharedAPI> #name <'a, SDK> {
+                #slot
+                #new_fn
+                #get_fn
+                #set_fn
+                #key_fn
+            }
         })
     }
 }
@@ -358,14 +259,8 @@
 }
 
 #[derive(Clone, Debug, PartialEq)]
-<<<<<<< HEAD
-struct WrappedTypeMapping {
-    pub type_mapping: TypeMapping,
-    pub ident: Ident,
-=======
 struct MappingStorage {
     ty: TypeMapping,
->>>>>>> 335fd870
 }
 
 impl MappingStorage {
@@ -424,6 +319,7 @@
 
         let key_hash_fn = quote! {
             fn key_hash(&self, slot: fluentbase_sdk::U256, key: fluentbase_sdk::U256) -> fluentbase_sdk::U256 {
+                use fluentbase_sdk::NativeAPI;
                 let mut raw_storage_key: [u8; 64] = [0; 64];
                 raw_storage_key[0..32].copy_from_slice(slot.as_le_slice());
                 raw_storage_key[32..64].copy_from_slice(key.as_le_slice());
@@ -458,89 +354,15 @@
     }
 }
 
-<<<<<<< HEAD
-impl Expandable for WrappedTypeMapping {
-    fn expand(&self, slot: usize) -> SynResult<proc_macro2::TokenStream> {
-        let args = WrappedTypeMapping::parse_args(&self.type_mapping);
-
-        let slot = slot_from_index(slot);
-        let funcs = WrappedTypeMapping::expand_funcs(&args);
-        let ident = &self.ident;
-
-        let new_fn = quote! {
-            pub fn new(sdk: &'a SDK) -> Self {
-                Self { sdk }
-            }
-        };
-
-        let expanded = quote! {
-            pub struct #ident<'a, SDK: fluentbase_sdk::SharedAPI> {
-                sdk: &'a SDK,
-            }
-            impl <'a, SDK: fluentbase_sdk::SharedAPI> #ident<'a, SDK> {
-                #slot
-                #new_fn
-                #funcs
-            }
-        };
-        Ok(expanded)
-    }
-}
-impl Parse for WrappedTypeMapping {
-    fn parse(input: ParseStream) -> SynResult<Self> {
-        let type_mapping: TypeMapping = input
-            .parse()
-            .unwrap_or_else(|err| abort!(err.span(), "type mapping expected"));
-        let ident: Ident = input
-            .parse()
-            .unwrap_or_else(|err| abort!(err.span(), "ident expected"));
-
-        Ok(Self {
-            type_mapping,
-            ident,
-        })
-=======
 impl Parse for MappingStorage {
     fn parse(input: ParseStream) -> SynResult<Self> {
         let ty: TypeMapping = input.parse()?;
 
         Ok(Self { ty })
->>>>>>> 335fd870
     }
 }
 
 #[derive(Clone, Debug, PartialEq)]
-<<<<<<< HEAD
-struct WrappedTypeArray {
-    pub type_array: TypeArray,
-    pub ident: Ident,
-}
-
-impl Expandable for WrappedTypeArray {
-    fn expand(&self, index: usize) -> SynResult<proc_macro2::TokenStream> {
-        let ident = &self.ident;
-        let slot = slot_from_index(index);
-
-        let new_fn = quote! {
-            pub fn new(sdk: &'a SDK) -> Self {
-                Self { sdk }
-            }
-        };
-
-        let key_hash_fn = quote! {
-            fn key_hash(&self, slot: fluentbase_sdk::U256, index: fluentbase_sdk::U256) -> fluentbase_sdk::U256 {
-                let storage_key = self.sdk.native_sdk().keccak256(slot.as_le_slice());
-                let storage_key = U256::from_be_bytes(storage_key.0);
-                storage_key + index
-            }
-        };
-        // TODO: d1r1 fix key function for nested arrays [][]
-        let key_fn = quote! {
-            fn key(&self, index: fluentbase_sdk::U256) -> fluentbase_sdk::U256 {
-                self.key_hash(Self::SLOT, index)
-            }
-        };
-=======
 struct ArrayStorage {
     pub ty: TypeArray,
 }
@@ -559,7 +381,6 @@
 
             args.push(arg);
             i += 1;
->>>>>>> 335fd870
 
             match &*current_array.ty {
                 Type::Array(inner_array) => {
@@ -573,19 +394,6 @@
                     return (args, Some(output));
                 }
 
-<<<<<<< HEAD
-        let expanded = quote! {
-            struct #ident<'a, SDK: fluentbase_sdk::SharedAPI> {
-                sdk: &'a SDK,
-            }
-            impl <'a, SDK: fluentbase_sdk::SharedAPI> #ident<'a, SDK> {
-                #slot
-                #new_fn
-                #key_fn
-                #key_hash_fn
-                #get_fn
-                #set_fn
-=======
                 _ => return (args, None),
             }
         }
@@ -594,17 +402,16 @@
         let arguments: Vec<proc_macro2::TokenStream> =
             args.iter().map(|arg| arg.to_token_stream()).collect();
         let arg_names: Vec<&Ident> = args.iter().map(|arg| &arg.name).collect();
->>>>>>> 335fd870
 
         let key_fn = quote! {
             fn key(&self, #(#arguments),*) -> fluentbase_sdk::U256 {
+                use fluentbase_sdk::NativeAPI;
                 let mut key = Self::SLOT;
 
                 #(
                     let storage_key = {
-                        let mut storage_key: [u8; 32] = [0; 32];
-                        LowLevelSDK::keccak256(key.as_le_slice().as_ptr(), 32, storage_key.as_mut_ptr());
-                        U256::from_be_bytes(storage_key)
+                        let storage_key = self.sdk.native_sdk().keccak256(key.as_le_slice());
+                        U256::from_be_bytes(storage_key.0)
                     };
                     key = storage_key + #arg_names;
                 )*
@@ -652,19 +459,11 @@
     }
 }
 
-<<<<<<< HEAD
-#[derive(Debug)]
-struct Arg {
-    name: Ident,
-    ty: Ident,
-}
-=======
 impl Parse for PrimitiveStorage {
     fn parse(input: ParseStream) -> SynResult<Self> {
         let ty: Type = input
             .parse()
             .unwrap_or_else(|err| abort!(err.span(), "type expected"));
->>>>>>> 335fd870
 
         Ok(Self { ty })
     }
