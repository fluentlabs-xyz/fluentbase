--- conflicted
+++ resolved
@@ -250,11 +250,7 @@
 mod tests {
     use super::*;
     use crate::utils::rust_name_to_sol;
-<<<<<<< HEAD
-    use syn::{parse_quote, ImplItem};
-=======
     use syn::{parse_quote, Ident};
->>>>>>> 9f007119
 
     #[test]
     fn test_get_signatures_full_signature() {
