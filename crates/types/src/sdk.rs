--- conflicted
+++ resolved
@@ -1,8 +1,8 @@
 use crate::{
-    context::ContextReader,
     evm::{write_evm_exit_message, write_evm_panic_message},
     Address,
     Bytes,
+    ContextReader,
     ExitCode,
     SyscallResult,
     B256,
@@ -13,16 +13,12 @@
 pub type IsColdAccess = bool;
 pub type IsAccountEmpty = bool;
 
-<<<<<<< HEAD
 pub trait StorageAPI {
     fn write_storage(&mut self, slot: U256, value: U256) -> SyscallResult<()>;
     fn storage(&self, slot: &U256) -> SyscallResult<U256>;
 }
 
 pub trait SharedAPI: StorageAPI {
-=======
-pub trait SharedAPI {
->>>>>>> 83004fa0
     fn context(&self) -> impl ContextReader;
 
     fn keccak256(&self, data: &[u8]) -> B256;
