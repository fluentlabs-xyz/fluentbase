<<<<<<< HEAD
use crate::{emit_fuel_procedure, SysFuncIdx};
use alloc::rc::Rc;
use rwasm::{ImportLinker, ImportName, ValType};
=======
use crate::{rwasm::block_fuel::MINIMAL_BASE_FUEL_COST, SysFuncIdx};
use alloc::rc::Rc;
use rwasm::{instruction_set, ImportLinker, ImportName, ValType};
>>>>>>> c8c93675

pub fn create_import_linker() -> Rc<ImportLinker> {
    let mut import_linker = ImportLinker::default();
    macro_rules! import_function {
        ($func_name:literal, $sys_func_idx:ident, $params:expr, $results:expr) => {
            import_linker.insert_function(
                ImportName::new("fluentbase_v1preview", $func_name),
                SysFuncIdx::$sys_func_idx as u32,
                emit_fuel_procedure(SysFuncIdx::$sys_func_idx),
                $params,
                $results,
            );
        };
    }
<<<<<<< HEAD
    import_function!("_keccak256", KECCAK256, &[ValType::I32; 3], &[]);
    import_function!("_exit", EXIT, &[ValType::I32; 1], &[]);
    import_function!("_state", STATE, &[], &[ValType::I32; 1]);
    import_function!("_read", READ_INPUT, &[ValType::I32; 3], &[]);
    import_function!("_input_size", INPUT_SIZE, &[], &[ValType::I32; 1]);
    import_function!("_write", WRITE_OUTPUT, &[ValType::I32; 2], &[]);
    import_function!("_output_size", OUTPUT_SIZE, &[], &[ValType::I32; 1]);
    import_function!("_read_output", READ_OUTPUT, &[ValType::I32; 3], &[]);
    import_function!("_exec", EXEC, &[ValType::I32; 5], &[ValType::I32; 1]);
    import_function!("_resume", RESUME, &[ValType::I32; 5], &[ValType::I32; 1]);
    import_function!("_forward_output", FORWARD_OUTPUT, &[ValType::I32; 2], &[]);
=======
    import_function!(
        "_keccak256",
        KECCAK256,
        &[ValType::I32; 3],
        &[],
        KECCAK256_FUEL
    );
    import_function!("_exit", EXIT, &[ValType::I32; 1], &[], EXIT_FUEL);
    import_function!("_state", STATE, &[], &[ValType::I32; 1], STATE_FUEL);
    import_function!(
        "_read",
        READ_INPUT,
        &[ValType::I32; 3],
        &[],
        READ_INPUT_FUEL
    );
    import_function!(
        "_input_size",
        INPUT_SIZE,
        &[],
        &[ValType::I32; 1],
        INPUT_SIZE_FUEL
    );
    import_function!(
        "_write",
        WRITE_OUTPUT,
        &[ValType::I32; 2],
        &[],
        WRITE_OUTPUT_FUEL
    );
    import_function!(
        "_output_size",
        OUTPUT_SIZE,
        &[],
        &[ValType::I32; 1],
        OUTPUT_SIZE_FUEL
    );
    import_function!(
        "_read_output",
        READ_OUTPUT,
        &[ValType::I32; 3],
        &[],
        READ_OUTPUT_FUEL
    );
    import_function!(
        "_exec",
        EXEC,
        &[ValType::I32; 5],
        &[ValType::I32; 1],
        EXEC_FUEL
    );
    import_function!(
        "_resume",
        RESUME,
        &[ValType::I32; 5],
        &[ValType::I32; 1],
        RESUME_FUEL
    );
    import_function!(
        "_forward_output",
        FORWARD_OUTPUT,
        &[ValType::I32; 2],
        &[],
        FORWARD_OUTPUT_FUEL
    );
>>>>>>> c8c93675
    import_function!(
        "_charge_fuel_manually",
        CHARGE_FUEL_MANUALLY,
        &[ValType::I64; 2],
        &[ValType::I64; 1]
    );
    import_function!("_charge_fuel", CHARGE_FUEL, &[ValType::I64; 1], &[]);
    import_function!("_fuel", FUEL, &[], &[ValType::I64; 1]);
    import_function!(
        "_preimage_size",
        PREIMAGE_SIZE,
        &[ValType::I32; 1],
        &[ValType::I32; 1]
    );
    import_function!("_preimage_copy", PREIMAGE_COPY, &[ValType::I32; 2], &[]);
    import_function!("_debug_log", DEBUG_LOG, &[ValType::I32; 2], &[]);
    import_function!(
        "_secp256k1_recover",
        SECP256K1_RECOVER,
        &[ValType::I32; 4],
        &[ValType::I32; 1]
    );
    Rc::new(import_linker)
}<|MERGE_RESOLUTION|>--- conflicted
+++ resolved
@@ -1,39 +1,22 @@
-<<<<<<< HEAD
-use crate::{emit_fuel_procedure, SysFuncIdx};
-use alloc::rc::Rc;
-use rwasm::{ImportLinker, ImportName, ValType};
-=======
 use crate::{rwasm::block_fuel::MINIMAL_BASE_FUEL_COST, SysFuncIdx};
 use alloc::rc::Rc;
 use rwasm::{instruction_set, ImportLinker, ImportName, ValType};
->>>>>>> c8c93675
 
 pub fn create_import_linker() -> Rc<ImportLinker> {
     let mut import_linker = ImportLinker::default();
     macro_rules! import_function {
-        ($func_name:literal, $sys_func_idx:ident, $params:expr, $results:expr) => {
+        ($func_name:literal, $sys_func_idx:ident, $params:expr, $results:expr, $fuel_expr:ident) => {
             import_linker.insert_function(
                 ImportName::new("fluentbase_v1preview", $func_name),
                 SysFuncIdx::$sys_func_idx as u32,
-                emit_fuel_procedure(SysFuncIdx::$sys_func_idx),
+                instruction_set! {
+                    .op_consume_fuel(MINIMAL_BASE_FUEL_COST as u32)
+                },
                 $params,
                 $results,
             );
         };
     }
-<<<<<<< HEAD
-    import_function!("_keccak256", KECCAK256, &[ValType::I32; 3], &[]);
-    import_function!("_exit", EXIT, &[ValType::I32; 1], &[]);
-    import_function!("_state", STATE, &[], &[ValType::I32; 1]);
-    import_function!("_read", READ_INPUT, &[ValType::I32; 3], &[]);
-    import_function!("_input_size", INPUT_SIZE, &[], &[ValType::I32; 1]);
-    import_function!("_write", WRITE_OUTPUT, &[ValType::I32; 2], &[]);
-    import_function!("_output_size", OUTPUT_SIZE, &[], &[ValType::I32; 1]);
-    import_function!("_read_output", READ_OUTPUT, &[ValType::I32; 3], &[]);
-    import_function!("_exec", EXEC, &[ValType::I32; 5], &[ValType::I32; 1]);
-    import_function!("_resume", RESUME, &[ValType::I32; 5], &[ValType::I32; 1]);
-    import_function!("_forward_output", FORWARD_OUTPUT, &[ValType::I32; 2], &[]);
-=======
     import_function!(
         "_keccak256",
         KECCAK256,
@@ -99,28 +82,48 @@
         &[],
         FORWARD_OUTPUT_FUEL
     );
->>>>>>> c8c93675
     import_function!(
         "_charge_fuel_manually",
         CHARGE_FUEL_MANUALLY,
         &[ValType::I64; 2],
-        &[ValType::I64; 1]
+        &[ValType::I64; 1],
+        CHARGE_FUEL_MANUALLY_FUEL
     );
-    import_function!("_charge_fuel", CHARGE_FUEL, &[ValType::I64; 1], &[]);
-    import_function!("_fuel", FUEL, &[], &[ValType::I64; 1]);
+    import_function!(
+        "_charge_fuel",
+        CHARGE_FUEL,
+        &[ValType::I64; 1],
+        &[],
+        CHARGE_FUEL_FUEL
+    );
+    import_function!("_fuel", FUEL, &[], &[ValType::I64; 1], FUEL_FUEL);
     import_function!(
         "_preimage_size",
         PREIMAGE_SIZE,
         &[ValType::I32; 1],
-        &[ValType::I32; 1]
+        &[ValType::I32; 1],
+        PREIMAGE_SIZE_FUEL
     );
-    import_function!("_preimage_copy", PREIMAGE_COPY, &[ValType::I32; 2], &[]);
-    import_function!("_debug_log", DEBUG_LOG, &[ValType::I32; 2], &[]);
+    import_function!(
+        "_preimage_copy",
+        PREIMAGE_COPY,
+        &[ValType::I32; 2],
+        &[],
+        PREIMAGE_COPY_FUEL
+    );
+    import_function!(
+        "_debug_log",
+        DEBUG_LOG,
+        &[ValType::I32; 2],
+        &[],
+        DEBUG_LOG_FUEL
+    );
     import_function!(
         "_secp256k1_recover",
         SECP256K1_RECOVER,
         &[ValType::I32; 4],
-        &[ValType::I32; 1]
+        &[ValType::I32; 1],
+        SECP256K1_RECOVER_FUEL
     );
     Rc::new(import_linker)
 }