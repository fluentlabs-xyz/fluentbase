#[cfg(feature = "generate-genesis")]
mod genesis_builder {
    use alloy_genesis::{ChainConfig, Genesis, GenesisAccount};
    use cargo_metadata::MetadataCommand;
    use fluentbase_build::cargo_rerun_if_changed;
    use fluentbase_types::{
        address,
        compile_wasm_to_rwasm,
        Address,
        Bytes,
        B256,
        DEVELOPER_PREVIEW_CHAIN_ID,
        PRECOMPILE_EVM_RUNTIME,
        PRECOMPILE_FAIRBLOCK_VERIFIER,
        PRECOMPILE_NATIVE_MULTICALL,
        U256,
        WASM_SIG,
    };
    use std::{collections::BTreeMap, env, fs::File, io::Write, path::PathBuf};

    fn devnet_chain_config() -> ChainConfig {
        ChainConfig {
            chain_id: DEVELOPER_PREVIEW_CHAIN_ID,
            homestead_block: Some(0u64),
            dao_fork_block: Some(0u64),
            dao_fork_support: true,
            eip150_block: Some(0u64),
            eip155_block: Some(0u64),
            eip158_block: Some(0u64),
            byzantium_block: Some(0u64),
            constantinople_block: Some(0u64),
            petersburg_block: Some(0u64),
            istanbul_block: Some(0u64),
            muir_glacier_block: Some(0u64),
            berlin_block: Some(0u64),
            london_block: Some(0u64),
            arrow_glacier_block: Some(0u64),
            gray_glacier_block: Some(0u64),
            merge_netsplit_block: Some(0u64),
            shanghai_time: Some(0u64),
            cancun_time: Some(0u64),
            terminal_total_difficulty: None,
            terminal_total_difficulty_passed: false,
            ethash: None,
            clique: None,
            extra_fields: Default::default(),
            parlia: None,
            deposit_contract_address: None,
            prague_time: None,
            osaka_time: None,
            blob_schedule: Default::default(),
        }
    }

    #[macro_export]
    macro_rules! initial_balance {
        ($address:literal, $value:expr) => {
            (
                address!($address),
                GenesisAccount::default().with_balance($value),
            )
        };
    }

    fn init_contract(
        alloc: &mut BTreeMap<Address, GenesisAccount>,
        name: &str,
        address: Address,
        binary_data: &[u8],
    ) {
        let bytecode: Bytes = if binary_data.starts_with(&WASM_SIG) {
            let result = compile_wasm_to_rwasm(binary_data).unwrap();
            if !result.constructor_params.is_empty() {
                panic!(
                    "rwasm contract ({}) should not have constructor params",
                    name
                );
            }
            result.rwasm_bytecode
        } else {
            Bytes::copy_from_slice(binary_data)
        };
        print!("creating genesis account {} (0x{})... ", name, address);
        std::io::stdout().flush().unwrap();
        println!("{} bytes", bytecode.len());
        let mut account = alloc
            .get(&address)
            .cloned()
            .unwrap_or_else(GenesisAccount::default);
        account.code = Some(bytecode);
        alloc.insert(address, account);
    }

    fn devnet_genesis() -> Genesis {
        let initial_balance = U256::from(1_000_000_000000000000000000u128);
        let mut alloc = BTreeMap::from([
            // default testing accounts
            initial_balance!("f39Fd6e51aad88F6F4ce6aB8827279cffFb92266", initial_balance),
            initial_balance!("70997970C51812dc3A010C7d01b50e0d17dc79C8", initial_balance),
            initial_balance!("3C44CdDdB6a900fa2b585dd299e03d12FA4293BC", initial_balance),
            initial_balance!("90F79bf6EB2c4f870365E785982E1f101E93b906", initial_balance),
            initial_balance!("15d34AAf54267DB7D7c367839AAf71A00a2C6A65", initial_balance),
            initial_balance!("9965507D1a55bcC2695C58ba16FB37d819B0A4dc", initial_balance),
            initial_balance!("976EA74026E726554dB657fA54763abd0C3a0aa9", initial_balance),
            initial_balance!("14dC79964da2C08b23698B3D3cc7Ca32193d9955", initial_balance),
            initial_balance!("23618e81E3f5cdF7f54C3d65f7FBc0aBf5B21E8f", initial_balance),
            initial_balance!("a0Ee7A142d267C1f36714E4a8F75612F20a79720", initial_balance),
            initial_balance!("Bcd4042DE499D14e55001CcbB24a551F3b954096", initial_balance),
            initial_balance!("71bE63f3384f5fb98995898A86B02Fb2426c5788", initial_balance),
            initial_balance!("FABB0ac9d68B0B445fB7357272Ff202C5651694a", initial_balance),
            initial_balance!("1CBd3b2770909D4e10f157cABC84C7264073C9Ec", initial_balance),
            initial_balance!("dF3e18d64BC6A983f673Ab319CCaE4f1a57C7097", initial_balance),
            initial_balance!("cd3B766CCDd6AE721141F452C550Ca635964ce71", initial_balance),
            initial_balance!("2546BcD3c84621e976D8185a91A922aE77ECEc30", initial_balance),
            initial_balance!("bDA5747bFD65F08deb54cb465eB87D40e51B197E", initial_balance),
            initial_balance!("dD2FD4581271e230360230F9337D5c0430Bf44C0", initial_balance),
            initial_balance!("8626f6940E2eb28930eFb4CeF49B2d1F2C9C1199", initial_balance),
            initial_balance!("390a4CEdBb65be7511D9E1a35b115376F39DbDF3", initial_balance),
            initial_balance!("33a831e42B24D19bf57dF73682B9a3780A0435BA", initial_balance),
            initial_balance!("Ba8AB429Ff0AaA5f1Bb8f19f1f9974fFC82Ff161", U256::ZERO),
        ]);

        const PRECOMPILE_MULTICALL: &[u8] = include_bytes!("../../contracts/multicall/lib.wasm");
        init_contract(
            &mut alloc,
            "multicall",
            PRECOMPILE_NATIVE_MULTICALL,
            PRECOMPILE_MULTICALL,
        );
        const PRECOMPILE_FAIRBLOCK: &[u8] = include_bytes!("../../contracts/fairblock/lib.wasm");
        init_contract(
            &mut alloc,
            "fairblock",
            PRECOMPILE_FAIRBLOCK_VERIFIER,
            PRECOMPILE_FAIRBLOCK,
        );
        const PRECOMPILE_EVM: &[u8] = include_bytes!("../../contracts/evm/lib.wasm");
        init_contract(&mut alloc, "evm", PRECOMPILE_EVM_RUNTIME, PRECOMPILE_EVM);

        Genesis {
            config: devnet_chain_config(),
            nonce: 0,
            timestamp: 0x6490fdd2,
            extra_data: Bytes::new(),
            gas_limit: 0x1c9c380,
            difficulty: U256::ZERO,
            mix_hash: B256::ZERO,
            coinbase: Address::ZERO,
            alloc,
            base_fee_per_gas: None,
            excess_blob_gas: None,
            blob_gas_used: None,
            number: Some(0),
        }
    }

    pub fn generate_genesis() {
        let cargo_manifest_dir = PathBuf::from(env::var("CARGO_MANIFEST_DIR").unwrap());
        let cargo_manifest_path = cargo_manifest_dir.join("Cargo.toml");
        let mut metadata_cmd = MetadataCommand::new();
        let metadata = metadata_cmd
            .manifest_path(cargo_manifest_path)
            .exec()
            .unwrap();
        cargo_rerun_if_changed(&metadata);

        let genesis = devnet_genesis();
        let genesis_json = serde_json::to_string_pretty(&genesis).unwrap();
        let file_name = "assets/genesis-devnet.json";
        let out_dir = cargo_manifest_dir.join(file_name);
        let mut file = File::create(out_dir).unwrap();
        file.write(genesis_json.as_bytes()).unwrap();
        file.sync_all().unwrap();
        file.flush().unwrap();
    }
}

fn main() {
    #[cfg(feature = "generate-genesis")]
<<<<<<< HEAD
    genesis_builder::write_genesis_json(
        genesis_builder::devnet_genesis(),
        "assets/genesis-devnet.json",
    );
=======
    {
        genesis_builder::generate_genesis();
    }
>>>>>>> 6eda6529
}<|MERGE_RESOLUTION|>--- conflicted
+++ resolved
@@ -177,14 +177,6 @@
 
 fn main() {
     #[cfg(feature = "generate-genesis")]
-<<<<<<< HEAD
-    genesis_builder::write_genesis_json(
-        genesis_builder::devnet_genesis(),
-        "assets/genesis-devnet.json",
+    genesis_builder::generate_genesis(
     );
-=======
-    {
-        genesis_builder::generate_genesis();
-    }
->>>>>>> 6eda6529
 }