--- conflicted
+++ resolved
@@ -16,14 +16,11 @@
 fluentbase-sdk = { workspace = true, default-features = false }
 fluentbase-core = { workspace = true, default-features = false }
 
-<<<<<<< HEAD
 # revm
 revm-interpreter = { workspace = true, default-features = false, features = ["rwasm"] }
 revm-precompile = { workspace = true, default-features = false }
 revm-primitives = { workspace = true, default-features = false }
 
-[dev-dependencies]
-=======
 # fuel
 fuel-vm = { workspace = true, default-features = false, features = ["alloc"] }
 fuel-tx = { workspace = true, default-features = false, features = ["alloc"] }
@@ -36,7 +33,8 @@
 ] }
 alloy-rlp = { workspace = true, default-features = false }
 alloy-sol-types = { workspace = true }
->>>>>>> 3f84a04a
+
+[dev-dependencies]
 
 [features]
 default = [
