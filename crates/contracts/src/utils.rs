use fluentbase_sdk::{
    codec::Encoder,
    types::{CoreInput, ICoreInput},
};
// use zeth_primitives::transactions::ethereum::{EthereumTxEssence, TransactionKind};

#[allow(dead_code)]
pub(crate) fn decode_method_input<T: Encoder<T> + Default>(input: &[u8]) -> T {
    let mut core_input = T::default();
    <CoreInput<T> as ICoreInput>::MethodData::decode_field_body(input, &mut core_input);
    core_input
}

<<<<<<< HEAD
// pub fn evm_builder_apply_envs<'a, SDK: SovereignAPI, BuilderStage, EXT, DB: Database>(
//     builder: EvmBuilder<'a, BuilderStage, EXT, DB>,
//     sdk: &'a SDK,
// ) -> EvmBuilder<'a, BuilderStage, EXT, DB> {
//     builder
//         // .with_db(block_builder.db.take().unwrap())
//         .with_spec_id(SpecId::CANCUN)
//         .modify_block_env(|blk_env| {
//             blk_env.number = U256::from(sdk.block_context().number);
//             blk_env.coinbase = sdk.block_context().coinbase;
//             blk_env.timestamp = U256::from(sdk.block_context().timestamp);
//             blk_env.difficulty = U256::from(sdk.block_context().difficulty);
//             blk_env.prevrandao = Some(sdk.block_context().prev_randao);
//             blk_env.basefee = sdk.block_context().base_fee;
//             blk_env.gas_limit = U256::from(sdk.block_context().gas_limit);
//         })
//         .modify_cfg_env(|cfg_env| {
//             cfg_env.chain_id = sdk.block_context().chain_id;
//         })
// }
//
// pub fn fill_eth_tx_env(tx_env: &mut TxEnv, essence: &EthereumTxEssence, caller: Address) {
//     match essence {
//         EthereumTxEssence::Legacy(tx) => {
//             tx_env.caller = caller;
//             tx_env.gas_limit = tx.gas_limit.try_into().unwrap();
//             tx_env.gas_price = tx.gas_price;
//             tx_env.gas_priority_fee = None;
//             tx_env.transact_to = if let TransactionKind::Call(to_addr) = tx.to {
//                 TransactTo::Call(to_addr)
//             } else {
//                 TransactTo::create()
//             };
//             tx_env.value = tx.value;
//             tx_env.data = tx.data.clone();
//             tx_env.chain_id = tx.chain_id;
//             tx_env.nonce = Some(tx.nonce);
//             tx_env.access_list.clear();
//         }
//         EthereumTxEssence::Eip2930(tx) => {
//             tx_env.caller = caller;
//             tx_env.gas_limit = tx.gas_limit.try_into().unwrap();
//             tx_env.gas_price = tx.gas_price;
//             tx_env.gas_priority_fee = None;
//             tx_env.transact_to = if let TransactionKind::Call(to_addr) = tx.to {
//                 TransactTo::Call(to_addr)
//             } else {
//                 TransactTo::create()
//             };
//             tx_env.value = tx.value;
//             tx_env.data = tx.data.clone();
//             tx_env.chain_id = Some(tx.chain_id);
//             tx_env.nonce = Some(tx.nonce);
//             tx_env.access_list = tx.access_list.clone().into();
//         }
//         EthereumTxEssence::Eip1559(tx) => {
//             tx_env.caller = caller;
//             tx_env.gas_limit = tx.gas_limit.try_into().unwrap();
//             tx_env.gas_price = tx.max_fee_per_gas;
//             tx_env.gas_priority_fee = Some(tx.max_priority_fee_per_gas);
//             tx_env.transact_to = if let TransactionKind::Call(to_addr) = tx.to {
//                 TransactTo::Call(to_addr)
//             } else {
//                 TransactTo::create()
//             };
//             tx_env.value = tx.value;
//             tx_env.data = tx.data.clone();
//             tx_env.chain_id = Some(tx.chain_id);
//             tx_env.nonce = Some(tx.nonce);
//             tx_env.access_list = tx
//                 .access_list
//                 .clone()
//                 .0
//                 .into_iter()
//                 .map(|item| item.into())
//                 .collect();
//         }
//     };
// }
=======
pub fn evm_builder_apply_envs<'a, CR: ContextReader, BuilderStage, EXT, DB: Database>(
    builder: EvmBuilder<'a, BuilderStage, EXT, DB>,
    cr: &'a CR,
) -> EvmBuilder<'a, BuilderStage, EXT, DB> {
    builder
        .with_spec_id(SpecId::CANCUN)
        .modify_block_env(|blk_env| {
            blk_env.number = U256::from(cr.block_number());
            blk_env.coinbase = cr.block_coinbase();
            blk_env.timestamp = U256::from(cr.block_timestamp());
            blk_env.difficulty = U256::from(cr.block_difficulty());
            blk_env.prevrandao = Some(cr.block_prevrandao());
            blk_env.basefee = cr.block_base_fee();
            blk_env.gas_limit = U256::from(cr.tx_gas_limit());
        })
        .modify_cfg_env(|cfg_env| {
            cfg_env.chain_id = cr.block_chain_id();
        })
}

pub fn fill_eth_tx_env(tx_env: &mut TxEnv, essence: &EthereumTxEssence, caller: Address) {
    match essence {
        EthereumTxEssence::Legacy(tx) => {
            tx_env.caller = caller;
            tx_env.gas_limit = tx.gas_limit.try_into().unwrap();
            tx_env.gas_price = tx.gas_price;
            tx_env.gas_priority_fee = None;
            tx_env.transact_to = if let TransactionKind::Call(to_addr) = tx.to {
                TransactTo::Call(to_addr)
            } else {
                TransactTo::create()
            };
            tx_env.value = tx.value;
            tx_env.data = tx.data.clone();
            tx_env.chain_id = tx.chain_id;
            tx_env.nonce = Some(tx.nonce);
            tx_env.access_list.clear();
        }
        EthereumTxEssence::Eip2930(tx) => {
            tx_env.caller = caller;
            tx_env.gas_limit = tx.gas_limit.try_into().unwrap();
            tx_env.gas_price = tx.gas_price;
            tx_env.gas_priority_fee = None;
            tx_env.transact_to = if let TransactionKind::Call(to_addr) = tx.to {
                TransactTo::Call(to_addr)
            } else {
                TransactTo::create()
            };
            tx_env.value = tx.value;
            tx_env.data = tx.data.clone();
            tx_env.chain_id = Some(tx.chain_id);
            tx_env.nonce = Some(tx.nonce);
            tx_env.access_list = tx.access_list.clone().into();
        }
        EthereumTxEssence::Eip1559(tx) => {
            tx_env.caller = caller;
            tx_env.gas_limit = tx.gas_limit.try_into().unwrap();
            tx_env.gas_price = tx.max_fee_per_gas;
            tx_env.gas_priority_fee = Some(tx.max_priority_fee_per_gas);
            tx_env.transact_to = if let TransactionKind::Call(to_addr) = tx.to {
                TransactTo::Call(to_addr)
            } else {
                TransactTo::create()
            };
            tx_env.value = tx.value;
            tx_env.data = tx.data.clone();
            tx_env.chain_id = Some(tx.chain_id);
            tx_env.nonce = Some(tx.nonce);
            tx_env.access_list = tx
                .access_list
                .clone()
                .0
                .into_iter()
                .map(|item| item.into())
                .collect();
        }
    };
}
>>>>>>> 9f007119
<|MERGE_RESOLUTION|>--- conflicted
+++ resolved
@@ -1,35 +1,22 @@
-use fluentbase_sdk::{
-    codec::Encoder,
-    types::{CoreInput, ICoreInput},
-};
 // use zeth_primitives::transactions::ethereum::{EthereumTxEssence, TransactionKind};
-
-#[allow(dead_code)]
-pub(crate) fn decode_method_input<T: Encoder<T> + Default>(input: &[u8]) -> T {
-    let mut core_input = T::default();
-    <CoreInput<T> as ICoreInput>::MethodData::decode_field_body(input, &mut core_input);
-    core_input
-}
-
-<<<<<<< HEAD
-// pub fn evm_builder_apply_envs<'a, SDK: SovereignAPI, BuilderStage, EXT, DB: Database>(
+//
+// pub fn evm_builder_apply_envs<'a, CR: ContextReader, BuilderStage, EXT, DB: Database>(
 //     builder: EvmBuilder<'a, BuilderStage, EXT, DB>,
-//     sdk: &'a SDK,
+//     cr: &'a CR,
 // ) -> EvmBuilder<'a, BuilderStage, EXT, DB> {
 //     builder
-//         // .with_db(block_builder.db.take().unwrap())
 //         .with_spec_id(SpecId::CANCUN)
 //         .modify_block_env(|blk_env| {
-//             blk_env.number = U256::from(sdk.block_context().number);
-//             blk_env.coinbase = sdk.block_context().coinbase;
-//             blk_env.timestamp = U256::from(sdk.block_context().timestamp);
-//             blk_env.difficulty = U256::from(sdk.block_context().difficulty);
-//             blk_env.prevrandao = Some(sdk.block_context().prev_randao);
-//             blk_env.basefee = sdk.block_context().base_fee;
-//             blk_env.gas_limit = U256::from(sdk.block_context().gas_limit);
+//             blk_env.number = U256::from(cr.block_number());
+//             blk_env.coinbase = cr.block_coinbase();
+//             blk_env.timestamp = U256::from(cr.block_timestamp());
+//             blk_env.difficulty = U256::from(cr.block_difficulty());
+//             blk_env.prevrandao = Some(cr.block_prevrandao());
+//             blk_env.basefee = cr.block_base_fee();
+//             blk_env.gas_limit = U256::from(cr.tx_gas_limit());
 //         })
 //         .modify_cfg_env(|cfg_env| {
-//             cfg_env.chain_id = sdk.block_context().chain_id;
+//             cfg_env.chain_id = cr.block_chain_id();
 //         })
 // }
 //
@@ -90,84 +77,4 @@
 //                 .collect();
 //         }
 //     };
-// }
-=======
-pub fn evm_builder_apply_envs<'a, CR: ContextReader, BuilderStage, EXT, DB: Database>(
-    builder: EvmBuilder<'a, BuilderStage, EXT, DB>,
-    cr: &'a CR,
-) -> EvmBuilder<'a, BuilderStage, EXT, DB> {
-    builder
-        .with_spec_id(SpecId::CANCUN)
-        .modify_block_env(|blk_env| {
-            blk_env.number = U256::from(cr.block_number());
-            blk_env.coinbase = cr.block_coinbase();
-            blk_env.timestamp = U256::from(cr.block_timestamp());
-            blk_env.difficulty = U256::from(cr.block_difficulty());
-            blk_env.prevrandao = Some(cr.block_prevrandao());
-            blk_env.basefee = cr.block_base_fee();
-            blk_env.gas_limit = U256::from(cr.tx_gas_limit());
-        })
-        .modify_cfg_env(|cfg_env| {
-            cfg_env.chain_id = cr.block_chain_id();
-        })
-}
-
-pub fn fill_eth_tx_env(tx_env: &mut TxEnv, essence: &EthereumTxEssence, caller: Address) {
-    match essence {
-        EthereumTxEssence::Legacy(tx) => {
-            tx_env.caller = caller;
-            tx_env.gas_limit = tx.gas_limit.try_into().unwrap();
-            tx_env.gas_price = tx.gas_price;
-            tx_env.gas_priority_fee = None;
-            tx_env.transact_to = if let TransactionKind::Call(to_addr) = tx.to {
-                TransactTo::Call(to_addr)
-            } else {
-                TransactTo::create()
-            };
-            tx_env.value = tx.value;
-            tx_env.data = tx.data.clone();
-            tx_env.chain_id = tx.chain_id;
-            tx_env.nonce = Some(tx.nonce);
-            tx_env.access_list.clear();
-        }
-        EthereumTxEssence::Eip2930(tx) => {
-            tx_env.caller = caller;
-            tx_env.gas_limit = tx.gas_limit.try_into().unwrap();
-            tx_env.gas_price = tx.gas_price;
-            tx_env.gas_priority_fee = None;
-            tx_env.transact_to = if let TransactionKind::Call(to_addr) = tx.to {
-                TransactTo::Call(to_addr)
-            } else {
-                TransactTo::create()
-            };
-            tx_env.value = tx.value;
-            tx_env.data = tx.data.clone();
-            tx_env.chain_id = Some(tx.chain_id);
-            tx_env.nonce = Some(tx.nonce);
-            tx_env.access_list = tx.access_list.clone().into();
-        }
-        EthereumTxEssence::Eip1559(tx) => {
-            tx_env.caller = caller;
-            tx_env.gas_limit = tx.gas_limit.try_into().unwrap();
-            tx_env.gas_price = tx.max_fee_per_gas;
-            tx_env.gas_priority_fee = Some(tx.max_priority_fee_per_gas);
-            tx_env.transact_to = if let TransactionKind::Call(to_addr) = tx.to {
-                TransactTo::Call(to_addr)
-            } else {
-                TransactTo::create()
-            };
-            tx_env.value = tx.value;
-            tx_env.data = tx.data.clone();
-            tx_env.chain_id = Some(tx.chain_id);
-            tx_env.nonce = Some(tx.nonce);
-            tx_env.access_list = tx
-                .access_list
-                .clone()
-                .0
-                .into_iter()
-                .map(|item| item.into())
-                .collect();
-        }
-    };
-}
->>>>>>> 9f007119
+// }