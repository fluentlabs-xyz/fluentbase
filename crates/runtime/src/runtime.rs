--- conflicted
+++ resolved
@@ -17,9 +17,6 @@
     STATE_MAIN,
 };
 use hashbrown::{hash_map::Entry, HashMap};
-<<<<<<< HEAD
-use rwasm::{Caller, ExecutionEngine, ExecutorConfig, RwasmModule, Store, TrapCode, Value};
-=======
 use rwasm::{
     ExecutionEngine,
     ExecutorConfig,
@@ -32,9 +29,8 @@
     TypedStore,
     Value,
 };
->>>>>>> c8c93675
 use std::{
-    cell::{Ref, RefCell, RefMut},
+    cell::RefCell,
     fmt::Debug,
     mem::take,
     rc::Rc,
@@ -129,11 +125,7 @@
 pub struct RuntimeSyscallHandler {}
 
 fn runtime_syscall_handler(
-<<<<<<< HEAD
-    caller: &mut dyn Caller<RuntimeContext>,
-=======
     caller: &mut TypedCaller<RuntimeContext>,
->>>>>>> c8c93675
     func_idx: u32,
     params: &[Value],
     result: &mut [Value],
@@ -198,20 +190,6 @@
                 // .floats_enabled(true) // need to support solana ee
                 .fuel_limit(runtime_context.fuel_limit)
                 .fuel_enabled(!runtime_context.disable_fuel);
-<<<<<<< HEAD
-            let linker = create_import_linker();
-            let mut store = Store::<RuntimeContext>::new(config, runtime_context, linker);
-            store.set_syscall_handler(runtime_syscall_handler);
-
-            Self {
-                module,
-                engine,
-                store,
-            }
-        })
-    }
-=======
->>>>>>> c8c93675
 
             let store = strategy.create_store(
                 config,
@@ -257,11 +235,6 @@
             LittleEndian::write_i64(&mut buffer[8..], fuel_refunded);
             memory_changes.push((fuel16_ptr, buffer.into()));
         }
-<<<<<<< HEAD
-        caller.stack_push(exit_code.into());
-        caller.sync_stack_ptr();
-=======
->>>>>>> c8c93675
 
         let result = self.strategy.resume_wth_memory(
             &mut self.store,
@@ -277,7 +250,7 @@
         )
     }
 
-    pub(crate) fn remember_runtime(self, _root_ctx: &mut RefMut<RuntimeContext>) -> i32 {
+    pub(crate) fn remember_runtime(self, _root_ctx: &mut RuntimeContext) -> i32 {
         // save the current runtime state for future recovery
         CACHING_RUNTIME.with_borrow_mut(|caching_runtime| {
             // TODO(dmitry123): "don't use global call counter"
@@ -355,19 +328,11 @@
         // so we must save the current state
         // to interrupt execution and delegate decision-making
         // to the root execution
-<<<<<<< HEAD
-        let mut binding = self.store.context_mut();
-        let output = binding.output_mut();
-        output.clear();
-        assert!(output.is_empty(), "runtime: return data must be empty");
-        drop(binding);
-=======
         self.store.context_mut(|ctx| {
             let output = ctx.output_mut();
             output.clear();
             assert!(output.is_empty(), "runtime: return data must be empty");
         });
->>>>>>> c8c93675
         // serialize the delegated execution state,
         // but we don't serialize registers and stack state,
         // instead we remember it inside the internal structure
@@ -382,15 +347,4 @@
         // the call
         execution_result.interrupted = true;
     }
-<<<<<<< HEAD
-
-    pub fn context(&self) -> Ref<RuntimeContext> {
-        self.store.context()
-    }
-
-    pub fn context_mut(&mut self) -> RefMut<RuntimeContext> {
-        self.store.context_mut()
-    }
-=======
->>>>>>> c8c93675
 }