pub mod charge_fuel;
pub mod charge_fuel_manually;
pub mod debug_log;
pub mod ed_add;
pub mod ed_decompress;
pub mod exec;
pub mod exit;
pub mod forward_output;
pub mod fp2_addsub;
pub mod fp2_mul;
pub mod fp_op;
pub mod fuel;
pub mod input_size;
pub mod keccak256;
pub mod keccak256_permute;
pub mod output_size;
pub mod preimage_copy;
pub mod preimage_size;
pub mod read;
pub mod read_output;
pub mod resume;
pub mod secp256k1_recover;
pub mod sha256_compress;
pub mod sha256_extend;
pub mod state;
pub mod uint256_mul;
pub mod weierstrass_add;
pub mod weierstrass_decompress;
pub mod weierstrass_double;
pub mod write;

use crate::{
    instruction::{
        charge_fuel::SyscallChargeFuel,
        charge_fuel_manually::SyscallChargeFuelManually,
        debug_log::SyscallDebugLog,
        ed_add::SyscallEdwardsAddAssign,
        ed_decompress::SyscallEdwardsDecompress,
        exec::SyscallExec,
        exit::SyscallExit,
        forward_output::SyscallForwardOutput,
        fp2_addsub::SyscallFp2AddSub,
        fp2_mul::SyscallFp2Mul,
        fp_op::SyscallFpOp,
        fuel::SyscallFuel,
        input_size::SyscallInputSize,
        keccak256::SyscallKeccak256,
        keccak256_permute::SyscallKeccak256Permute,
        output_size::SyscallOutputSize,
        preimage_copy::SyscallPreimageCopy,
        preimage_size::SyscallPreimageSize,
        read::SyscallRead,
        read_output::SyscallReadOutput,
        resume::SyscallResume,
        secp256k1_recover::SyscallSecp256k1Recover,
        sha256_compress::SyscallSha256Compress,
        sha256_extend::SyscallSha256Extend,
        state::SyscallState,
        uint256_mul::SyscallUint256Mul,
        weierstrass_add::SyscallWeierstrassAddAssign,
        weierstrass_decompress::SyscallWeierstrassDecompressAssign,
        weierstrass_double::SyscallWeierstrassDoubleAssign,
        write::SyscallWrite,
    },
    RuntimeContext,
};
use fluentbase_types::SysFuncIdx;
use num::BigUint;
<<<<<<< HEAD
use rwasm::{Caller, TrapCode, Value};
=======
use rwasm::{TrapCode, TypedCaller, Value};
>>>>>>> c8c93675
use sp1_curves::{
    edwards::ed25519::Ed25519,
    weierstrass::{
        bls12_381::{Bls12381, Bls12381BaseField},
        bn254::{Bn254, Bn254BaseField},
        secp256k1::Secp256k1,
    },
};

#[rustfmt::skip]
pub fn invoke_runtime_handler(
<<<<<<< HEAD
    caller: &mut dyn Caller<RuntimeContext>,
=======
    caller: &mut TypedCaller<RuntimeContext>,
>>>>>>> c8c93675
    sys_func_idx: SysFuncIdx,
    params: &[Value],
    result: &mut [Value],
) -> Result<(), TrapCode> {
    match sys_func_idx {
        SysFuncIdx::EXIT => SyscallExit::fn_handler(caller, params, result),
        SysFuncIdx::STATE => SyscallState::fn_handler(caller, params, result),
        SysFuncIdx::READ_INPUT => SyscallRead::fn_handler(caller, params, result),
        SysFuncIdx::INPUT_SIZE => SyscallInputSize::fn_handler(caller, params, result),
        SysFuncIdx::WRITE_OUTPUT => SyscallWrite::fn_handler(caller, params, result),
        SysFuncIdx::OUTPUT_SIZE => SyscallOutputSize::fn_handler(caller, params, result),
        SysFuncIdx::READ_OUTPUT => SyscallReadOutput::fn_handler(caller, params, result),
        SysFuncIdx::EXEC => SyscallExec::fn_handler(caller, params, result),
        SysFuncIdx::RESUME => SyscallResume::fn_handler(caller, params, result),
        SysFuncIdx::FORWARD_OUTPUT => SyscallForwardOutput::fn_handler(caller, params, result),
        SysFuncIdx::CHARGE_FUEL_MANUALLY => SyscallChargeFuelManually::fn_handler(caller, params, result),
        SysFuncIdx::CHARGE_FUEL => SyscallChargeFuel::fn_handler(caller, params, result),
        SysFuncIdx::FUEL => SyscallFuel::fn_handler(caller, params, result),
        SysFuncIdx::PREIMAGE_SIZE => SyscallPreimageSize::fn_handler(caller, params, result),
        SysFuncIdx::PREIMAGE_COPY => SyscallPreimageCopy::fn_handler(caller, params, result),
        SysFuncIdx::DEBUG_LOG => SyscallDebugLog::fn_handler(caller, params, result),
        SysFuncIdx::KECCAK256 => SyscallKeccak256::fn_handler(caller, params, result),
        SysFuncIdx::KECCAK256_PERMUTE => SyscallKeccak256Permute::fn_handler(caller, params, result),
        SysFuncIdx::SHA256_EXTEND => SyscallSha256Extend::fn_handler(caller, params, result),
        SysFuncIdx::SHA256_COMPRESS => SyscallSha256Compress::fn_handler(caller, params, result),
        SysFuncIdx::ED25519_ADD => SyscallEdwardsAddAssign::<Ed25519>::fn_handler(caller, params, result),
        SysFuncIdx::ED25519_DECOMPRESS => SyscallEdwardsDecompress::<Ed25519>::fn_handler(caller, params, result),
        SysFuncIdx::SECP256K1_RECOVER => SyscallSecp256k1Recover::fn_handler(caller, params, result),
        SysFuncIdx::SECP256K1_ADD => SyscallWeierstrassAddAssign::<Secp256k1>::fn_handler(caller, params, result),
        SysFuncIdx::SECP256K1_DECOMPRESS => SyscallWeierstrassDecompressAssign::<Secp256k1>::fn_handler(caller, params, result),
        SysFuncIdx::SECP256K1_DOUBLE => SyscallWeierstrassDoubleAssign::<Secp256k1>::fn_handler(caller, params, result),
        SysFuncIdx::BLS12381_DECOMPRESS => SyscallWeierstrassDecompressAssign::<Bls12381>::fn_handler(caller, params, result),
        SysFuncIdx::BLS12381_ADD => SyscallWeierstrassAddAssign::<Bls12381>::fn_handler(caller, params, result),
        SysFuncIdx::BLS12381_DOUBLE => SyscallWeierstrassDoubleAssign::<Bls12381>::fn_handler(caller, params, result),
        SysFuncIdx::BLS12381_FP_ADD => SyscallFpOp::<Bls12381BaseField, FieldAdd>::fn_handler(caller, params, result),
        SysFuncIdx::BLS12381_FP_SUB => SyscallFpOp::<Bls12381BaseField, FieldSub>::fn_handler(caller, params, result),
        SysFuncIdx::BLS12381_FP_MUL => SyscallFpOp::<Bls12381BaseField, FieldMul>::fn_handler(caller, params, result),
        SysFuncIdx::BLS12381_FP2_ADD => SyscallFp2AddSub::<Bls12381BaseField, FieldAdd>::fn_handler(caller, params, result),
        SysFuncIdx::BLS12381_FP2_SUB => SyscallFp2AddSub::<Bls12381BaseField, FieldSub>::fn_handler(caller, params, result),
        SysFuncIdx::BLS12381_FP2_MUL => SyscallFp2Mul::<Bls12381BaseField>::fn_handler(caller, params, result),
        SysFuncIdx::BN254_ADD => SyscallWeierstrassAddAssign::<Bn254>::fn_handler(caller, params, result),
        SysFuncIdx::BN254_DOUBLE => SyscallWeierstrassDoubleAssign::<Bn254>::fn_handler(caller, params, result),
        SysFuncIdx::BN254_FP_ADD => SyscallFpOp::<Bn254BaseField, FieldAdd>::fn_handler(caller, params, result),
        SysFuncIdx::BN254_FP_SUB => SyscallFpOp::<Bn254BaseField, FieldSub>::fn_handler(caller, params, result),
        SysFuncIdx::BN254_FP_MUL => SyscallFpOp::<Bn254BaseField, FieldMul>::fn_handler(caller, params, result),
        SysFuncIdx::BN254_FP2_ADD => SyscallFp2AddSub::<Bn254BaseField, FieldAdd>::fn_handler(caller, params, result),
        SysFuncIdx::BN254_FP2_SUB => SyscallFp2AddSub::<Bn254BaseField, FieldSub>::fn_handler(caller, params, result),
        SysFuncIdx::BN254_FP2_MUL => SyscallFp2Mul::<Bn254BaseField>::fn_handler(caller, params, result),
        SysFuncIdx::UINT256_MUL => SyscallUint256Mul::fn_handler(caller, params, result),
        _ => unreachable!("unknown system function ({})", sys_func_idx),
    }
}

pub fn cast_u8_to_u32(slice: &[u8]) -> Option<&[u32]> {
    if slice.len() % 4 != 0 {
        return None;
    }
    Some(unsafe { std::slice::from_raw_parts(slice.as_ptr() as *const u32, slice.len() / 4) })
}

pub trait FieldOp {
    fn execute(a: BigUint, b: BigUint, modulus: &BigUint) -> BigUint;
}

pub trait FieldOp2 {
    fn execute(
        ac0: &BigUint,
        ac1: &BigUint,
        bc0: &BigUint,
        bc1: &BigUint,
        modulus: &BigUint,
    ) -> (BigUint, BigUint);
}

pub struct FieldAdd;
impl FieldOp for FieldAdd {
    fn execute(a: BigUint, b: BigUint, modulus: &BigUint) -> BigUint {
        (a + b) % modulus
    }
}

impl FieldOp2 for FieldAdd {
    fn execute(
        ac0: &BigUint,
        ac1: &BigUint,
        bc0: &BigUint,
        bc1: &BigUint,
        modulus: &BigUint,
    ) -> (BigUint, BigUint) {
        ((ac0 + bc0) % modulus, (ac1 + bc1) % modulus)
    }
}

pub struct FieldMul;
impl FieldOp for FieldMul {
    fn execute(a: BigUint, b: BigUint, modulus: &BigUint) -> BigUint {
        (a * b) % modulus
    }
}

pub struct FieldSub;
impl FieldOp for FieldSub {
    fn execute(a: BigUint, b: BigUint, modulus: &BigUint) -> BigUint {
        ((a + modulus) - b) % modulus
    }
}

impl FieldOp2 for FieldSub {
    fn execute(
        ac0: &BigUint,
        ac1: &BigUint,
        bc0: &BigUint,
        bc1: &BigUint,
        modulus: &BigUint,
    ) -> (BigUint, BigUint) {
        (
            (ac0 + modulus - bc0) % modulus,
            (ac1 + modulus - bc1) % modulus,
        )
    }
}<|MERGE_RESOLUTION|>--- conflicted
+++ resolved
@@ -66,11 +66,7 @@
 };
 use fluentbase_types::SysFuncIdx;
 use num::BigUint;
-<<<<<<< HEAD
-use rwasm::{Caller, TrapCode, Value};
-=======
 use rwasm::{TrapCode, TypedCaller, Value};
->>>>>>> c8c93675
 use sp1_curves::{
     edwards::ed25519::Ed25519,
     weierstrass::{
@@ -82,11 +78,7 @@
 
 #[rustfmt::skip]
 pub fn invoke_runtime_handler(
-<<<<<<< HEAD
-    caller: &mut dyn Caller<RuntimeContext>,
-=======
     caller: &mut TypedCaller<RuntimeContext>,
->>>>>>> c8c93675
     sys_func_idx: SysFuncIdx,
     params: &[Value],
     result: &mut [Value],
