--- conflicted
+++ resolved
@@ -1,14 +1,7 @@
-<<<<<<< HEAD
-use std::{cell::RefCell, rc::Rc, sync::Arc};
-
-use eth_trie::{EthTrie, Trie};
-use halo2curves::bn256::Fr;
-=======
 use std::ops::Deref;
 use std::{cell::RefCell, sync::Arc};
 
 use eth_trie::{EthTrie, Trie, DB};
->>>>>>> d2991701
 use hex_literal::hex;
 use keccak_hash::H256;
 
@@ -63,7 +56,7 @@
     }
 
     fn get(&self, key: &[u8]) -> Option<(Vec<[u8; 32]>, u32)> {
-        let trie = self.trie.as_ref().unwrap().borrow_mut();
+        let mut trie = self.trie.as_ref().unwrap().borrow_mut();
         if let Ok(val) = trie.get(key) {
             match val {
                 Some(data) => {
