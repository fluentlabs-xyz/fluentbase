--- conflicted
+++ resolved
@@ -9,11 +9,8 @@
 mod storage;
 #[cfg(test)]
 mod tests;
-<<<<<<< HEAD
+mod utils;
 mod wasmtime;
-=======
-mod utils;
->>>>>>> e6d4ef45
 
 pub use context::*;
 pub use runtime::*;
