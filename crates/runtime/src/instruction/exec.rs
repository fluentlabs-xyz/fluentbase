--- conflicted
+++ resolved
@@ -8,13 +8,8 @@
     B256,
     CALL_STACK_LIMIT,
 };
-<<<<<<< HEAD
-use rwasm::{Caller, TrapCode, Value};
-=======
 use rwasm::{Store, TrapCode, TypedCaller, Value};
->>>>>>> c8c93675
 use std::{
-    cell::RefMut,
     cmp::min,
     fmt::{Debug, Display, Formatter},
 };
@@ -43,20 +38,12 @@
 
 impl SyscallExec {
     pub fn fn_handler(
-<<<<<<< HEAD
-        caller: &mut dyn Caller<RuntimeContext>,
-=======
         caller: &mut TypedCaller<RuntimeContext>,
->>>>>>> c8c93675
         params: &[Value],
         _result: &mut [Value],
     ) -> Result<(), TrapCode> {
         let remaining_fuel = caller.remaining_fuel().unwrap_or(u64::MAX);
-<<<<<<< HEAD
-        let disable_fuel = caller.context().disable_fuel;
-=======
         let disable_fuel = caller.context(|ctx| ctx.disable_fuel);
->>>>>>> c8c93675
         let (hash32_ptr, input_ptr, input_len, fuel16_ptr, state) = (
             params[0].i32().unwrap() as usize,
             params[1].i32().unwrap() as usize,
@@ -83,22 +70,6 @@
         };
         let mut code_hash = [0u8; 32];
         caller.memory_read(hash32_ptr, &mut code_hash)?;
-<<<<<<< HEAD
-        let mut input = vec![0u8; input_len];
-        caller.memory_read(input_ptr, &mut input)?;
-        let is_root = caller.context().call_depth == 0;
-        // return resumable error
-        caller.context_mut().resumable_context = Some(SysExecResumable {
-            params: SyscallInvocationParams {
-                code_hash: B256::from(code_hash),
-                input: Bytes::from(input),
-                fuel_limit,
-                state,
-                fuel16_ptr: fuel16_ptr as u32,
-            },
-            is_root,
-            pc: caller.program_counter() as usize,
-=======
         let code_hash = B256::from(code_hash);
         let mut input = vec![0u8; input_len];
         caller.memory_read(input_ptr, &mut input)?;
@@ -116,17 +87,12 @@
                 },
                 is_root,
             })
->>>>>>> c8c93675
         });
         Err(TrapCode::InterruptionCalled)
     }
 
     pub fn fn_continue(
-<<<<<<< HEAD
-        caller: &mut dyn Caller<RuntimeContext>,
-=======
         caller: &mut TypedCaller<RuntimeContext>,
->>>>>>> c8c93675
         context: &SysExecResumable,
     ) -> (u64, i64, i32) {
         let fuel_limit = context.params.fuel_limit;
@@ -143,7 +109,7 @@
     }
 
     pub fn fn_impl<I: Into<BytecodeOrHash>>(
-        mut ctx: RefMut<RuntimeContext>,
+        ctx: &mut RuntimeContext,
         code_hash: I,
         input: &[u8],
         fuel_limit: u64,
@@ -171,7 +137,7 @@
         if execution_result.interrupted {
             // then we remember this runtime and assign call id into exit code (positive exit code
             // stands for interrupted runtime call id, negative or zero for error)
-            execution_result.exit_code = runtime.remember_runtime(&mut ctx);
+            execution_result.exit_code = runtime.remember_runtime(ctx);
         }
 
         ctx.execution_result.return_data = execution_result.output.clone();
