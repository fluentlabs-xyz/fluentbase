use crate::{Runtime, RuntimeContext};
use fluentbase_genesis::{get_precompile_wasm_bytecode_by_hash, is_system_precompile_hash};
use fluentbase_rwasm::{Caller, HostError, RwasmError, TrapCode};
use fluentbase_types::{
    byteorder::{ByteOrder, LittleEndian},
    BytecodeOrHash,
    Bytes,
    ExitCode,
    SyscallInvocationParams,
    B256,
    CALL_STACK_LIMIT,
};
use revm_interpreter::EMPTY_SHARED_MEMORY;
use std::{
    cmp::min,
    fmt::{Debug, Display, Formatter},
    mem::replace,
};

pub struct SyscallExec;

#[derive(Default, Clone)]
pub struct SysExecResumable {
    /// List of delayed invocation params, like exec params (address, code hash, etc.)
    pub params: SyscallInvocationParams,
    /// A depth level of the current call, for root it's always zero
    pub is_root: bool,
}

impl Debug for SysExecResumable {
    fn fmt(&self, f: &mut Formatter<'_>) -> std::fmt::Result {
        write!(f, "runtime resume error")
    }
}

impl Display for SysExecResumable {
    fn fmt(&self, f: &mut Formatter<'_>) -> std::fmt::Result {
        write!(f, "runtime resume error")
    }
}

impl HostError for SysExecResumable {}

impl SyscallExec {
    pub fn fn_handler(mut caller: Caller<'_, RuntimeContext>) -> Result<(), RwasmError> {
        let remaining_fuel = caller.store().remaining_fuel().unwrap_or(u64::MAX);
        let disable_fuel = caller.data().disable_fuel;
        let [hash32_ptr, input_ptr, input_len, fuel16_ptr, state] = caller.stack_pop_n();
        // make sure we have enough fuel for this call
        let fuel16_ptr = fuel16_ptr.as_usize();
        let fuel_limit = if fuel16_ptr > 0 {
            let mut fuel_buffer = [0u8; 16];
            caller.memory_read(fuel16_ptr, &mut fuel_buffer)?;
            let fuel_limit = LittleEndian::read_i64(&fuel_buffer[..8]) as u64;
            let _fuel_refund = LittleEndian::read_i64(&fuel_buffer[8..]);
            if fuel_limit > 0 {
                if fuel_limit != u64::MAX && fuel_limit > remaining_fuel && !disable_fuel {
                    return Err(RwasmError::TrapCode(TrapCode::OutOfFuel));
                }
                min(fuel_limit, remaining_fuel)
            } else {
                0
            }
        } else {
            remaining_fuel
        };
        // return resumable error
        Err(RwasmError::HostInterruption(Box::new(SysExecResumable {
            params: SyscallInvocationParams {
                code_hash: B256::from(caller.memory_read_fixed::<32>(hash32_ptr.as_usize())?),
                input: Bytes::from(
                    caller.memory_read_vec(input_ptr.as_usize(), input_len.as_usize())?,
                ),
                fuel_limit,
                state: state.as_u32(),
                fuel16_ptr: fuel16_ptr as u32,
            },
            is_root: caller.store().context().call_depth == 0,
        })))
    }

    pub fn fn_continue(
        mut caller: Caller<'_, RuntimeContext>,
        context: &SysExecResumable,
    ) -> (u64, i64, i32) {
        let fuel_limit = context.params.fuel_limit;
        let (fuel_consumed, fuel_refunded, exit_code) = Self::fn_impl(
            caller.store_mut().context_mut(),
            context.params.code_hash,
            context.params.input.as_ref(),
            fuel_limit,
            context.params.state,
        );
        (fuel_consumed, fuel_refunded, exit_code)
    }

    pub fn fn_impl<I: Into<BytecodeOrHash>>(
        ctx: &mut RuntimeContext,
        code_hash: I,
        input: &[u8],
        fuel_limit: u64,
        state: u32,
    ) -> (u64, i64, i32) {
        // check call depth overflow
        if ctx.call_depth >= CALL_STACK_LIMIT {
            return (fuel_limit, 0, ExitCode::CallDepthOverflow.into_i32());
        }

        let bytecode_or_hash = code_hash.clone().into().with_resolved_hash(); // TODO(khasan) don't copy bytecode
        let hash = bytecode_or_hash.resolve_hash();

        if is_system_precompile_hash(&hash) {
            let wasm_bytecode = get_precompile_wasm_bytecode_by_hash(&hash).unwrap();
            let (fuel_consumed, fuel_refunded, exit_code, output) =
                crate::wasmtime::execute(wasm_bytecode, input, fuel_limit, state);
            ctx.execution_result.return_data = output;
            return (fuel_consumed, fuel_refunded, exit_code);
        }

        // create a new runtime instance with the context
        let mut ctx2 = RuntimeContext::new(code_hash)
            .with_input(Bytes::copy_from_slice(input))
            .with_fuel_limit(fuel_limit)
            .with_state(state)
<<<<<<< HEAD
            .with_call_depth(ctx.call_depth + 1);
        if is_system_precompile_hash(&hash) {
            ctx2 = ctx2.without_fuel();
        }
=======
            .with_call_depth(ctx.call_depth + 1)
            .with_disable_fuel(ctx.disable_fuel)
            .with_shared_memory(replace(&mut ctx.shared_memory, EMPTY_SHARED_MEMORY));
>>>>>>> e6d4ef45
        let mut runtime = Runtime::new(ctx2);

        let mut execution_result = runtime.call();

        ctx.shared_memory = runtime.executor.take_shared_memory();

        // if execution was interrupted,
        if execution_result.interrupted {
            // then we remember this runtime and assign call id into exit code (positive exit code
            // stands for interrupted runtime call id, negative or zero for error)
            execution_result.exit_code = runtime.remember_runtime(ctx);
        }

        ctx.execution_result.return_data = execution_result.output.clone();

        (
            execution_result.fuel_consumed,
            execution_result.fuel_refunded,
            execution_result.exit_code,
        )
    }
}<|MERGE_RESOLUTION|>--- conflicted
+++ resolved
@@ -122,18 +122,12 @@
             .with_input(Bytes::copy_from_slice(input))
             .with_fuel_limit(fuel_limit)
             .with_state(state)
-<<<<<<< HEAD
-            .with_call_depth(ctx.call_depth + 1);
+            .with_call_depth(ctx.call_depth + 1)
+            .with_shared_memory(replace(&mut ctx.shared_memory, EMPTY_SHARED_MEMORY));
         if is_system_precompile_hash(&hash) {
             ctx2 = ctx2.without_fuel();
         }
-=======
-            .with_call_depth(ctx.call_depth + 1)
-            .with_disable_fuel(ctx.disable_fuel)
-            .with_shared_memory(replace(&mut ctx.shared_memory, EMPTY_SHARED_MEMORY));
->>>>>>> e6d4ef45
         let mut runtime = Runtime::new(ctx2);
-
         let mut execution_result = runtime.call();
 
         ctx.shared_memory = runtime.executor.take_shared_memory();
