--- conflicted
+++ resolved
@@ -24,18 +24,12 @@
     pub fn fn_handler(mut caller: Caller<'_, RuntimeContext>) -> Result<(), RwasmError> {
         let (slice_ptr, sign) = caller.stack_pop2();
         // Read the Y bytes from memory
-<<<<<<< HEAD
-        let y_bytes = caller.memory_read_fixed::<{ WORDS_FIELD_ELEMENT * 4 }>(
-            (slice_ptr.as_u32() + COMPRESSED_POINT_BYTES as u32) as usize,
-        )?;
-=======
         let y_bytes = caller
             .memory_read_fixed::<{ WORDS_FIELD_ELEMENT * 4 }>(
                 slice_ptr.as_usize() + COMPRESSED_POINT_BYTES,
             )?
             .try_into()
             .unwrap();
->>>>>>> 8c82abcf
         let result_vec = Self::fn_impl(y_bytes, sign.as_u32())
             .map_err(|err| RwasmError::ExecutionHalted(err.into_i32()))?;
         // Write the decompressed X back to memory
