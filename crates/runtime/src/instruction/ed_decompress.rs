--- conflicted
+++ resolved
@@ -1,10 +1,6 @@
 use crate::RuntimeContext;
 use fluentbase_types::ExitCode;
-<<<<<<< HEAD
-use rwasm::{Caller, TrapCode, Value};
-=======
 use rwasm::{Store, TrapCode, TypedCaller, Value};
->>>>>>> c8c93675
 use sp1_curves::{
     curve25519_dalek::CompressedEdwardsY,
     edwards::{ed25519::decompress, EdwardsParameters, WORDS_FIELD_ELEMENT},
@@ -26,11 +22,7 @@
 
     #[allow(clippy::many_single_char_names)]
     pub fn fn_handler(
-<<<<<<< HEAD
-        caller: &mut dyn Caller<RuntimeContext>,
-=======
         caller: &mut TypedCaller<RuntimeContext>,
->>>>>>> c8c93675
         params: &[Value],
         _result: &mut [Value],
     ) -> Result<(), TrapCode> {
@@ -42,11 +34,7 @@
         let mut y_bytes = [0u8; WORDS_FIELD_ELEMENT * 4];
         caller.memory_read(slice_ptr + COMPRESSED_POINT_BYTES, &mut y_bytes)?;
         let result_vec = Self::fn_impl(y_bytes, sign).map_err(|err| {
-<<<<<<< HEAD
-            caller.context_mut().execution_result.exit_code = err.into();
-=======
             caller.context_mut(|ctx| ctx.execution_result.exit_code = err.into());
->>>>>>> c8c93675
             TrapCode::ExecutionHalted
         })?;
         // Write the decompressed X back to memory
