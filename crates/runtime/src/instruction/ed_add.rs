use crate::{instruction::cast_u8_to_u32, RuntimeContext};
use k256::elliptic_curve::generic_array::typenum::Unsigned;
<<<<<<< HEAD
use rwasm::{Caller, TrapCode, Value};
=======
use rwasm::{Store, TrapCode, TypedCaller, Value};
>>>>>>> c8c93675
use sp1_curves::{edwards::EdwardsParameters, params::NumWords, AffinePoint, EllipticCurve};
use std::marker::PhantomData;

pub(crate) struct SyscallEdwardsAddAssign<E: EllipticCurve + EdwardsParameters> {
    _phantom: PhantomData<E>,
}

impl<E: EllipticCurve + EdwardsParameters> SyscallEdwardsAddAssign<E> {
    /// Create a new instance of the [`SyscallEdwardsAddAssign`].
    pub const fn new() -> Self {
        Self {
            _phantom: PhantomData,
        }
    }
}

impl<E: EllipticCurve + EdwardsParameters> SyscallEdwardsAddAssign<E> {
    pub fn fn_handler(
<<<<<<< HEAD
        caller: &mut dyn Caller<RuntimeContext>,
=======
        caller: &mut TypedCaller<RuntimeContext>,
>>>>>>> c8c93675
        params: &[Value],
        _result: &mut [Value],
    ) -> Result<(), TrapCode> {
        let (p_ptr, q_ptr) = (
            params[0].i32().unwrap() as u32,
            params[1].i32().unwrap() as u32,
        );

        let num_words = <E::BaseField as NumWords>::WordsCurvePoint::USIZE;

        let mut p = vec![0; num_words * 4];
        caller.memory_read(p_ptr as usize, &mut p)?;
        let mut q = vec![0; num_words * 4];
        caller.memory_read(q_ptr as usize, &mut q)?;

        let result_vec = Self::fn_impl(&p, &q);

        caller.memory_write(p_ptr as usize, &result_vec)?;

        Ok(())
    }

    pub fn fn_impl(p: &[u8], q: &[u8]) -> Vec<u8> {
        let p = cast_u8_to_u32(p).unwrap();
        let q = cast_u8_to_u32(q).unwrap();

        let p_affine = AffinePoint::<E>::from_words_le(p);
        let q_affine = AffinePoint::<E>::from_words_le(q);
        let result_affine = p_affine + q_affine;

        let result_words = result_affine.to_words_le();
        result_words
            .into_iter()
            .map(|x| x.to_be_bytes())
            .flatten()
            .collect::<Vec<_>>()
    }
}<|MERGE_RESOLUTION|>--- conflicted
+++ resolved
@@ -1,10 +1,6 @@
 use crate::{instruction::cast_u8_to_u32, RuntimeContext};
 use k256::elliptic_curve::generic_array::typenum::Unsigned;
-<<<<<<< HEAD
-use rwasm::{Caller, TrapCode, Value};
-=======
 use rwasm::{Store, TrapCode, TypedCaller, Value};
->>>>>>> c8c93675
 use sp1_curves::{edwards::EdwardsParameters, params::NumWords, AffinePoint, EllipticCurve};
 use std::marker::PhantomData;
 
@@ -23,11 +19,7 @@
 
 impl<E: EllipticCurve + EdwardsParameters> SyscallEdwardsAddAssign<E> {
     pub fn fn_handler(
-<<<<<<< HEAD
-        caller: &mut dyn Caller<RuntimeContext>,
-=======
         caller: &mut TypedCaller<RuntimeContext>,
->>>>>>> c8c93675
         params: &[Value],
         _result: &mut [Value],
     ) -> Result<(), TrapCode> {
