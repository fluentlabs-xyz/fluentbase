--- conflicted
+++ resolved
@@ -1,10 +1,6 @@
 use crate::{instruction::cast_u8_to_u32, RuntimeContext};
 use k256::elliptic_curve::generic_array::typenum::Unsigned;
-<<<<<<< HEAD
-use rwasm::{Caller, TrapCode, Value};
-=======
 use rwasm::{Store, TrapCode, TypedCaller, Value};
->>>>>>> c8c93675
 use sp1_curves::{params::NumWords, AffinePoint, EllipticCurve};
 use sp1_primitives::consts::words_to_bytes_le_vec;
 use std::marker::PhantomData;
@@ -23,11 +19,7 @@
 
     /// Handles the syscall for point addition on a Weierstrass curve.
     pub fn fn_handler(
-<<<<<<< HEAD
-        caller: &mut dyn Caller<RuntimeContext>,
-=======
         caller: &mut TypedCaller<RuntimeContext>,
->>>>>>> c8c93675
         params: &[Value],
         _result: &mut [Value],
     ) -> Result<(), TrapCode> {
