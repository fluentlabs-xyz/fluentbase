--- conflicted
+++ resolved
@@ -1,11 +1,6 @@
 use crate::RuntimeContext;
 use fluentbase_types::ExitCode;
-<<<<<<< HEAD
-use rwasm::{Caller, TrapCode, Value};
-use std::cell::RefMut;
-=======
 use rwasm::{Store, TrapCode, TypedCaller, Value};
->>>>>>> c8c93675
 
 // TODO(dmitry123): "replace with intrinsics once it's implemented in rwasm"
 // TODO(dmitry123): "how to support disable fuel condition then?"
@@ -13,11 +8,7 @@
 
 impl SyscallChargeFuelManually {
     pub fn fn_handler(
-<<<<<<< HEAD
-        caller: &mut dyn Caller<RuntimeContext>,
-=======
         caller: &mut TypedCaller<RuntimeContext>,
->>>>>>> c8c93675
         params: &[Value],
         result: &mut [Value],
     ) -> Result<(), TrapCode> {
@@ -28,29 +19,18 @@
             });
             return Err(TrapCode::ExecutionHalted);
         }
-<<<<<<< HEAD
-        let (fuel_refunded, fuel_consumed) =
-            (params[0].i64().unwrap(), params[1].i64().unwrap() as u64);
-        caller.try_consume_fuel(fuel_consumed)?;
-        Self::fn_impl(caller.context_mut(), fuel_consumed, fuel_refunded);
-=======
         let (fuel_consumed, fuel_refunded) =
             (params[0].i64().unwrap() as u64, params[1].i64().unwrap());
         caller.try_consume_fuel(fuel_consumed)?;
         caller.context_mut(|ctx| {
             Self::fn_impl(ctx, fuel_consumed, fuel_refunded);
         });
->>>>>>> c8c93675
         let remaining_fuel = caller.remaining_fuel().unwrap_or(u64::MAX);
         result[0] = Value::I64(remaining_fuel as i64);
         Ok(())
     }
 
-<<<<<<< HEAD
-    pub fn fn_impl(mut ctx: RefMut<RuntimeContext>, fuel_consumed: u64, fuel_refunded: i64) -> u64 {
-=======
     pub fn fn_impl(ctx: &mut RuntimeContext, fuel_consumed: u64, fuel_refunded: i64) -> u64 {
->>>>>>> c8c93675
         // TODO(dmitry123): "how to sync fuel between caller and context? do we need to sync it?"
         ctx.try_consume_fuel(fuel_consumed).unwrap();
         ctx.refund_fuel(fuel_refunded);
