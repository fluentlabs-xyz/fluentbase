--- conflicted
+++ resolved
@@ -1,9 +1,5 @@
 use crate::RuntimeContext;
-<<<<<<< HEAD
-use rwasm::{Caller, TrapCode, Value};
-=======
 use rwasm::{Store, TrapCode, TypedCaller, Value};
->>>>>>> c8c93675
 use tiny_keccak::keccakf;
 
 pub(crate) const STATE_SIZE: u32 = 25;
@@ -15,11 +11,7 @@
 
 impl SyscallKeccak256Permute {
     pub fn fn_handler(
-<<<<<<< HEAD
-        caller: &mut dyn Caller<RuntimeContext>,
-=======
         caller: &mut TypedCaller<RuntimeContext>,
->>>>>>> c8c93675
         params: &[Value],
         _result: &mut [Value],
     ) -> Result<(), TrapCode> {
