use crate::RuntimeContext;
use core::cell::RefMut;
use fluentbase_types::ExitCode;
<<<<<<< HEAD
use rwasm::{Caller, TrapCode, Value};
=======
use rwasm::{Store, TrapCode, TypedCaller, Value};
>>>>>>> c8c93675

pub struct SyscallExit;

impl SyscallExit {
    pub fn fn_handler(
<<<<<<< HEAD
        caller: &mut dyn Caller<RuntimeContext>,
=======
        caller: &mut TypedCaller<RuntimeContext>,
>>>>>>> c8c93675
        params: &[Value],
        _result: &mut [Value],
    ) -> Result<(), TrapCode> {
        let exit_code = params[0].i32().unwrap();
<<<<<<< HEAD
        Self::fn_impl(caller.context_mut(), exit_code).unwrap_err();
=======
        caller.context_mut(|ctx| Self::fn_impl(ctx, exit_code).unwrap_err());
>>>>>>> c8c93675
        Err(TrapCode::ExecutionHalted)
    }

    pub fn fn_impl(mut ctx: RefMut<RuntimeContext>, exit_code: i32) -> Result<(), ExitCode> {
        if exit_code > 0 {
            return Err(ExitCode::NonNegativeExitCode);
        }
        ctx.execution_result.exit_code = exit_code;
        Err(ExitCode::Ok)
    }
}<|MERGE_RESOLUTION|>--- conflicted
+++ resolved
@@ -1,34 +1,21 @@
 use crate::RuntimeContext;
-use core::cell::RefMut;
 use fluentbase_types::ExitCode;
-<<<<<<< HEAD
-use rwasm::{Caller, TrapCode, Value};
-=======
 use rwasm::{Store, TrapCode, TypedCaller, Value};
->>>>>>> c8c93675
 
 pub struct SyscallExit;
 
 impl SyscallExit {
     pub fn fn_handler(
-<<<<<<< HEAD
-        caller: &mut dyn Caller<RuntimeContext>,
-=======
         caller: &mut TypedCaller<RuntimeContext>,
->>>>>>> c8c93675
         params: &[Value],
         _result: &mut [Value],
     ) -> Result<(), TrapCode> {
         let exit_code = params[0].i32().unwrap();
-<<<<<<< HEAD
-        Self::fn_impl(caller.context_mut(), exit_code).unwrap_err();
-=======
         caller.context_mut(|ctx| Self::fn_impl(ctx, exit_code).unwrap_err());
->>>>>>> c8c93675
         Err(TrapCode::ExecutionHalted)
     }
 
-    pub fn fn_impl(mut ctx: RefMut<RuntimeContext>, exit_code: i32) -> Result<(), ExitCode> {
+    pub fn fn_impl(ctx: &mut RuntimeContext, exit_code: i32) -> Result<(), ExitCode> {
         if exit_code > 0 {
             return Err(ExitCode::NonNegativeExitCode);
         }
