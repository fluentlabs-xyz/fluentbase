use crate::RuntimeContext;
use core::cell::RefMut;
use fluentbase_types::ExitCode;
<<<<<<< HEAD
use rwasm::{Caller, TrapCode, Value};
=======
use rwasm::{Store, TrapCode, TypedCaller, Value};
>>>>>>> c8c93675

pub struct SyscallReadOutput;

impl SyscallReadOutput {
    pub fn fn_handler(
<<<<<<< HEAD
        caller: &mut dyn Caller<RuntimeContext>,
=======
        caller: &mut TypedCaller<RuntimeContext>,
>>>>>>> c8c93675
        params: &[Value],
        _result: &mut [Value],
    ) -> Result<(), TrapCode> {
        let (target_ptr, offset, length) = (
            params[0].i32().unwrap() as usize,
            params[1].i32().unwrap() as u32,
            params[2].i32().unwrap() as u32,
        );
<<<<<<< HEAD
        let input = Self::fn_impl(caller.context_mut(), offset, length)?;
=======
        let input = caller.context_mut(|ctx| Self::fn_impl(ctx, offset, length))?;
>>>>>>> c8c93675
        let _ = caller.memory_write(target_ptr, &input)?;
        Ok(())
    }

    pub fn fn_impl(
        mut ctx: RefMut<RuntimeContext>,
        offset: u32,
        length: u32,
    ) -> Result<Vec<u8>, TrapCode> {
        if offset + length <= ctx.execution_result.return_data.len() as u32 {
            Ok(ctx.execution_result.return_data
                [(offset as usize)..(offset as usize + length as usize)]
                .to_vec())
        } else {
            ctx.execution_result.exit_code = ExitCode::InputOutputOutOfBounds.into_i32();
            Err(TrapCode::ExecutionHalted)
        }
    }
}<|MERGE_RESOLUTION|>--- conflicted
+++ resolved
@@ -1,21 +1,12 @@
 use crate::RuntimeContext;
-use core::cell::RefMut;
 use fluentbase_types::ExitCode;
-<<<<<<< HEAD
-use rwasm::{Caller, TrapCode, Value};
-=======
 use rwasm::{Store, TrapCode, TypedCaller, Value};
->>>>>>> c8c93675
 
 pub struct SyscallReadOutput;
 
 impl SyscallReadOutput {
     pub fn fn_handler(
-<<<<<<< HEAD
-        caller: &mut dyn Caller<RuntimeContext>,
-=======
         caller: &mut TypedCaller<RuntimeContext>,
->>>>>>> c8c93675
         params: &[Value],
         _result: &mut [Value],
     ) -> Result<(), TrapCode> {
@@ -24,17 +15,13 @@
             params[1].i32().unwrap() as u32,
             params[2].i32().unwrap() as u32,
         );
-<<<<<<< HEAD
-        let input = Self::fn_impl(caller.context_mut(), offset, length)?;
-=======
         let input = caller.context_mut(|ctx| Self::fn_impl(ctx, offset, length))?;
->>>>>>> c8c93675
         let _ = caller.memory_write(target_ptr, &input)?;
         Ok(())
     }
 
     pub fn fn_impl(
-        mut ctx: RefMut<RuntimeContext>,
+        ctx: &mut RuntimeContext,
         offset: u32,
         length: u32,
     ) -> Result<Vec<u8>, TrapCode> {
