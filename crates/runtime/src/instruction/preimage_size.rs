use crate::RuntimeContext;
<<<<<<< HEAD
use core::cell::Ref;
use rwasm::{Caller, TrapCode, Value};
=======
use rwasm::{Store, TrapCode, TypedCaller, Value};
>>>>>>> c8c93675

pub struct SyscallPreimageSize;

impl SyscallPreimageSize {
    pub fn fn_handler(
<<<<<<< HEAD
        caller: &mut dyn Caller<RuntimeContext>,
=======
        caller: &mut TypedCaller<RuntimeContext>,
>>>>>>> c8c93675
        params: &[Value],
        result: &mut [Value],
    ) -> Result<(), TrapCode> {
        let hash32_offset = params[0].i32().unwrap();
        let mut hash = [0u8; 32];
        caller.memory_read(hash32_offset as usize, &mut hash)?;
<<<<<<< HEAD
        let preimage_size = Self::fn_impl(caller.context(), &hash)?;
=======
        let preimage_size = caller.context(|ctx| Self::fn_impl(ctx, &hash))?;
>>>>>>> c8c93675
        result[0] = Value::I32(preimage_size as i32);
        Ok(())
    }

    pub fn fn_impl(_ctx: Ref<RuntimeContext>, _hash: &[u8]) -> Result<u32, TrapCode> {
        Err(TrapCode::UnreachableCodeReached)
    }
}<|MERGE_RESOLUTION|>--- conflicted
+++ resolved
@@ -1,36 +1,23 @@
 use crate::RuntimeContext;
-<<<<<<< HEAD
-use core::cell::Ref;
-use rwasm::{Caller, TrapCode, Value};
-=======
 use rwasm::{Store, TrapCode, TypedCaller, Value};
->>>>>>> c8c93675
 
 pub struct SyscallPreimageSize;
 
 impl SyscallPreimageSize {
     pub fn fn_handler(
-<<<<<<< HEAD
-        caller: &mut dyn Caller<RuntimeContext>,
-=======
         caller: &mut TypedCaller<RuntimeContext>,
->>>>>>> c8c93675
         params: &[Value],
         result: &mut [Value],
     ) -> Result<(), TrapCode> {
         let hash32_offset = params[0].i32().unwrap();
         let mut hash = [0u8; 32];
         caller.memory_read(hash32_offset as usize, &mut hash)?;
-<<<<<<< HEAD
-        let preimage_size = Self::fn_impl(caller.context(), &hash)?;
-=======
         let preimage_size = caller.context(|ctx| Self::fn_impl(ctx, &hash))?;
->>>>>>> c8c93675
         result[0] = Value::I32(preimage_size as i32);
         Ok(())
     }
 
-    pub fn fn_impl(_ctx: Ref<RuntimeContext>, _hash: &[u8]) -> Result<u32, TrapCode> {
+    pub fn fn_impl(_ctx: &RuntimeContext, _hash: &[u8]) -> Result<u32, TrapCode> {
         Err(TrapCode::UnreachableCodeReached)
     }
 }