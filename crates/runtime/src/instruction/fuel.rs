--- conflicted
+++ resolved
@@ -1,20 +1,11 @@
 use crate::RuntimeContext;
-<<<<<<< HEAD
-use core::cell::Ref;
-use rwasm::{Caller, TrapCode, Value};
-=======
 use rwasm::{Store, TrapCode, TypedCaller, Value};
->>>>>>> c8c93675
 
 pub struct SyscallFuel;
 
 impl SyscallFuel {
     pub fn fn_handler(
-<<<<<<< HEAD
-        caller: &mut dyn Caller<RuntimeContext>,
-=======
         caller: &mut TypedCaller<RuntimeContext>,
->>>>>>> c8c93675
         _params: &[Value],
         result: &mut [Value],
     ) -> Result<(), TrapCode> {
@@ -23,7 +14,7 @@
         Ok(())
     }
 
-    pub fn fn_impl(ctx: Ref<RuntimeContext>) -> u64 {
+    pub fn fn_impl(ctx: &RuntimeContext) -> u64 {
         ctx.remaining_fuel()
     }
 }