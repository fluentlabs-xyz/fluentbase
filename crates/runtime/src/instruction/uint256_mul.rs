use crate::RuntimeContext;
use num::{BigUint, One, Zero};
<<<<<<< HEAD
use rwasm::{Caller, TrapCode, Value};
=======
use rwasm::{Store, TrapCode, TypedCaller, Value};
>>>>>>> c8c93675
use sp1_curves::edwards::WORDS_FIELD_ELEMENT;

pub struct SyscallUint256Mul;

impl SyscallUint256Mul {
    pub fn fn_handler(
<<<<<<< HEAD
        caller: &mut dyn Caller<RuntimeContext>,
=======
        caller: &mut TypedCaller<RuntimeContext>,
>>>>>>> c8c93675
        params: &[Value],
        _result: &mut [Value],
    ) -> Result<(), TrapCode> {
        let (x_ptr, y_ptr, m_ptr) = (
            params[0].i32().unwrap() as usize,
            params[1].i32().unwrap() as usize,
            params[2].i32().unwrap() as usize,
        );

        let mut x = [0u8; WORDS_FIELD_ELEMENT];
        caller.memory_read(x_ptr, &mut x)?;
        let mut y = [0u8; WORDS_FIELD_ELEMENT];
        caller.memory_read(y_ptr, &mut y)?;
        let mut m = [0u8; WORDS_FIELD_ELEMENT];
        caller.memory_read(m_ptr, &mut m)?;

        let result_vec = Self::fn_impl(&x, &y, &m);
        caller.memory_write(x_ptr, &result_vec)
    }

    pub fn fn_impl(x: &[u8], y: &[u8], m: &[u8]) -> Vec<u8> {
        // Get the BigUint values for x, y, and the modulus.
        let uint256_x = BigUint::from_bytes_le(x);
        let uint256_y = BigUint::from_bytes_le(y);
        let uint256_m = BigUint::from_bytes_le(&m);

        // Perform the multiplication and take the result modulo the modulus.
        let result: BigUint = if uint256_m.is_zero() {
            let modulus = BigUint::one() << 256;
            (uint256_x * uint256_y) % modulus
        } else {
            (uint256_x * uint256_y) % uint256_m
        };

        let mut result_bytes = result.to_bytes_le();
        result_bytes.resize(32, 0u8); // Pad the result to 32 bytes.
        result_bytes
    }
}<|MERGE_RESOLUTION|>--- conflicted
+++ resolved
@@ -1,21 +1,13 @@
 use crate::RuntimeContext;
 use num::{BigUint, One, Zero};
-<<<<<<< HEAD
-use rwasm::{Caller, TrapCode, Value};
-=======
 use rwasm::{Store, TrapCode, TypedCaller, Value};
->>>>>>> c8c93675
 use sp1_curves::edwards::WORDS_FIELD_ELEMENT;
 
 pub struct SyscallUint256Mul;
 
 impl SyscallUint256Mul {
     pub fn fn_handler(
-<<<<<<< HEAD
-        caller: &mut dyn Caller<RuntimeContext>,
-=======
         caller: &mut TypedCaller<RuntimeContext>,
->>>>>>> c8c93675
         params: &[Value],
         _result: &mut [Value],
     ) -> Result<(), TrapCode> {
