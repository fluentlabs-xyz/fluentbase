--- conflicted
+++ resolved
@@ -1,10 +1,6 @@
 use crate::RuntimeContext;
 use fluentbase_types::ExitCode;
-<<<<<<< HEAD
-use rwasm::{Caller, TrapCode, Value};
-=======
 use rwasm::{Store, TrapCode, TypedCaller, Value};
->>>>>>> c8c93675
 
 pub const SHA_COMPRESS_K: [u32; 64] = [
     0x428a2f98, 0x71374491, 0xb5c0fbcf, 0xe9b5dba5, 0x3956c25b, 0x59f111f1, 0x923f82a4, 0xab1c5ed5,
@@ -22,11 +18,7 @@
 impl SyscallSha256Compress {
     #[allow(clippy::many_single_char_names)]
     pub fn fn_handler(
-<<<<<<< HEAD
-        caller: &mut dyn Caller<RuntimeContext>,
-=======
         caller: &mut TypedCaller<RuntimeContext>,
->>>>>>> c8c93675
         params: &[Value],
         _result: &mut [Value],
     ) -> Result<(), TrapCode> {
