--- conflicted
+++ resolved
@@ -1,5 +1,5 @@
-<<<<<<< HEAD
 use crate::{runtime, runtime::Runtime, Error, RuntimeContext, SysFuncIdx, HASH_SCHEME_DONE};
+use eth_trie::DB;
 use fluentbase_rwasm::{
     common::{Trap, TrapCode, ValueType},
     engine::{
@@ -7,16 +7,7 @@
         DropKeep,
     },
     rwasm::{Compiler, FuncOrExport, ImportLinker, RouterInstructions},
-    FuncType,
-    Value,
-=======
-use crate::{runtime::Runtime, RuntimeContext, RuntimeError, SysFuncIdx};
-use eth_trie::DB;
-use fluentbase_rwasm::{
-    common::Trap,
-    engine::bytecode::Instruction,
-    rwasm::{Compiler, FuncOrExport},
->>>>>>> 0a24f6bb
+    FuncType, Value,
 };
 use keccak_hash::H256;
 use serde_json::from_str;
@@ -260,7 +251,6 @@
         )
         .unwrap();
     let rwasm_bytecode = compiler.finalize().unwrap();
-<<<<<<< HEAD
 
     let mut runtime = Runtime::new_with_context(
         rwasm_bytecode.as_slice(),
@@ -419,8 +409,6 @@
     let res = start_func.call(&mut runtime.store, &[], &mut []);
 
     assert!(res.is_err());
-=======
-    Runtime::run_with_context(RuntimeContext::new(rwasm_bytecode), &import_linker).unwrap();
 }
 
 #[test]
@@ -460,5 +448,4 @@
             println!("Error: {:?}", e);
         }
     }
->>>>>>> 0a24f6bb
 }