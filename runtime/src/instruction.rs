pub use crate::{evm::*, mpt::*, zktrie::*};
use crate::{runtime::RuntimeContext, ExitCode, Runtime};
use fluentbase_rwasm::{common::Trap, AsContextMut, Caller, Extern, Memory};
use std::mem::size_of;
use tiny_keccak::{Hasher, Sha3};

fn exported_memory(caller: &mut Caller<'_, RuntimeContext>) -> Memory {
    let memory = caller
        .get_export("memory")
        .unwrap_or_else(|| unreachable!("there is no memory export inside"));
    match memory {
        Extern::Memory(memory) => memory,
        _ => unreachable!("there is no memory export inside"),
    }
}

<<<<<<< HEAD
fn exported_input(caller: &mut Caller<'_, RuntimeContext>) -> Memory {
    let memory = caller
        .get_export("memory")
        .unwrap_or_else(|| unreachable!("there is no memory export inside"));
    match memory {
        Extern::Memory(memory) => memory,
        _ => unreachable!("there is no memory export inside"),
    }
}

fn exported_memory_slice<'a>(
=======
pub(crate) fn exported_memory_slice<'a>(
>>>>>>> 54dd4f13
    caller: &'a mut Caller<'_, RuntimeContext>,
    offset: usize,
    length: usize,
) -> &'a mut [u8] {
    if length == 0 {
        return &mut [];
    }
    let memory = exported_memory(caller).data_mut(caller.as_context_mut());
    if memory.len() > offset {
        return &mut memory[offset..(offset + length)];
    }
    return &mut [];
}

pub(crate) fn exported_memory_vec(
    caller: &mut Caller<'_, RuntimeContext>,
    offset: usize,
    length: usize,
) -> Vec<u8> {
    if length == 0 {
        return Default::default();
    }
    let memory = exported_memory(caller).data_mut(caller.as_context_mut());
    if memory.len() > offset {
        return Vec::from(&memory[offset..(offset + length)]);
    }
    return Default::default();
}

pub(crate) fn sys_halt(mut caller: Caller<'_, RuntimeContext>, exit_code: u32) -> Result<(), Trap> {
    caller.data_mut().exit_code = exit_code as i32;
    Err(Trap::i32_exit(exit_code as i32))
}

pub(crate) fn sys_state(caller: Caller<'_, RuntimeContext>) -> Result<u32, Trap> {
    Ok(caller.data().state)
}

pub(crate) fn sys_read(
    _caller: Caller<'_, RuntimeContext>,
    _target: u32,
    _offset: u32,
    _length: u32,
) -> Result<(), Trap> {
<<<<<<< HEAD
    //  let input = caller.data().input().clone();
    // if offset + length > input.len() as u32 {
    //     return Err(ExitCode::MemoryOutOfBounds.into());
    // }
    // caller.write_memory(
    //     target as usize,
    //     &input.as_slice()[(offset as usize)..(offset as usize + length as usize)],
    // );
=======
    let input = caller.data().input(0).clone();
    if offset + length > input.len() as u32 {
        return Err(ExitCode::MemoryOutOfBounds.into());
    }
    caller.write_memory(
        target as usize,
        &input.as_slice()[(offset as usize)..(offset as usize + length as usize)],
    );
    Ok(())
}

pub(crate) fn sys_input(
    mut caller: Caller<'_, RuntimeContext>,
    index: u32,
    target: u32,
    offset: u32,
    length: u32,
) -> Result<(), Trap> {
    let input = caller.data().input(index as usize).clone();
    if offset + length > input.len() as u32 {
        return Err(ExitCode::MemoryOutOfBounds.into());
    }
    caller.write_memory(
        target as usize,
        &input.as_slice()[(offset as usize)..(offset as usize + length as usize)],
    );
>>>>>>> 54dd4f13
    Ok(())
}

pub(crate) fn sys_write(
    mut caller: Caller<'_, RuntimeContext>,
    offset: u32,
    length: u32,
) -> Result<(), Trap> {
    // TODO: "add out of memory check"
    let memory = exported_memory_vec(&mut caller, offset as usize, length as usize);
    caller.data_mut().extend_return_data(memory.as_slice());
    Ok(())
}

pub(crate) fn wasi_proc_exit(
    mut caller: Caller<'_, RuntimeContext>,
    exit_code: i32,
) -> Result<(), Trap> {
    caller.data_mut().exit_code = exit_code;
    Err(Trap::i32_exit(exit_code))
}

pub(crate) fn wasi_fd_write(
    _caller: Caller<'_, RuntimeContext>,
    _fd: i32,
    _iovs_ptr: i32,
    _iovs_len: i32,
    _rp0_ptr: i32,
) -> Result<i32, Trap> {
    Ok(wasi::ERRNO_CANCELED.raw() as i32)
}

pub(crate) fn wasi_environ_sizes_get(
    _caller: Caller<'_, RuntimeContext>,
    _rp0_ptr: i32,
    _rp1_ptr: i32,
) -> Result<i32, Trap> {
    Ok(wasi::ERRNO_CANCELED.raw() as i32)
}

pub(crate) fn wasi_environ_get(
    _caller: Caller<'_, RuntimeContext>,
    _environ: i32,
    _environ_buf: i32,
) -> Result<i32, Trap> {
    Ok(wasi::ERRNO_CANCELED.raw() as i32)
}

pub(crate) fn wasi_args_sizes_get(
    mut caller: Caller<'_, RuntimeContext>,
    argc_ptr: i32,
    argv_ptr: i32,
) -> Result<i32, Trap> {
    let argc = caller.data().input_count();
    let argv = caller.data().input_size();
    // copy argc into memory
    let argc_slice = exported_memory_slice(&mut caller, argc_ptr as usize, 4);
    argc_slice.copy_from_slice(&argc.to_le_bytes());
    // second arg is length of input
    let argv_slice = exported_memory_slice(&mut caller, argv_ptr as usize, 4);
    argv_slice.copy_from_slice(&argv.to_le_bytes());
    // its always success
    Ok(wasi::ERRNO_SUCCESS.raw() as i32)
}

pub(crate) fn wasi_args_get(
<<<<<<< HEAD
    caller: Caller<'_, RuntimeContext>,
    argv: i32,
    argv_buffer: i32,
) -> Result<i32, Trap> {
    let input = caller.data().input(argv);
    // copy all input into argv buffer
    caller.write_memory(argv_buffer as usize, &input.as_slice());
    // init argv array (we have only 1 element inside argv)
    caller.write_memory(argv as usize, &argv_buffer.to_be_bytes());
=======
    mut caller: Caller<'_, RuntimeContext>,
    argv_ptrs_ptr: i32,
    argv_buff_ptr: i32,
) -> Result<i32, Trap> {
    let argc = caller.data().input_count();
    let argv = caller.data().input_size();
    // copy argv ptrs into argc buffer
    let argv_ptrs = exported_memory_slice(&mut caller, argv_ptrs_ptr as usize, (argc * 4) as usize);
    let mut ptr_sum = argv_buff_ptr;
    for (i, it) in caller.data().input.iter().enumerate() {
        argv_ptrs[i..].copy_from_slice(&*ptr_sum.to_le_bytes());
        ptr_sum += it.len();
    }
    // copy argv buffer
    let argv_buff = exported_memory_slice(&mut caller, argv_buff_ptr as usize, argv as usize);
    argv_buff.copy_from_slice(caller.data().argv_buffer().as_slice());
    // return success
>>>>>>> 54dd4f13
    Ok(wasi::ERRNO_SUCCESS.raw() as i32)
}

pub(crate) fn rwasm_transact(
    mut caller: Caller<'_, RuntimeContext>,
    code_offset: i32,
    code_len: i32,
    input_offset: i32,
    input_len: i32,
    output_offset: i32,
    output_len: i32,
) -> Result<i32, Trap> {
    let bytecode = exported_memory_vec(&mut caller, code_offset as usize, code_len as usize);
    let input = exported_memory_vec(&mut caller, input_offset as usize, input_len as usize);
    // TODO: "we probably need custom linker here with reduced host calls number"
    // TODO: "make sure there is no panic inside runtime"
    let res = Runtime::run(bytecode.as_slice(), input.as_slice());
    if res.is_err() {
        return Err(ExitCode::TransactError.into());
    }
    let execution_result = res.unwrap();
    // caller
    //     .as_context_mut()
    //     .tracer_mut()
    //     .merge_nested_call(execution_result.tracer());
    // copy output into memory
    let output = execution_result.data().output();
    if output.len() > output_len as usize {
        return Err(ExitCode::TransactOutputOverflow.into());
    }
    caller.write_memory(output_offset as usize, output.as_slice());
    // put exit code on stack
    Ok(execution_result.data().exit_code)
}

pub(crate) fn evm_stop(mut caller: Caller<'_, RuntimeContext>) -> Result<(), Trap> {
    caller.data_mut().exit_code = ExitCode::ExecutionHalted as i32;
    Err(ExitCode::ExecutionHalted.into())
}

pub(crate) fn evm_return(
    mut caller: Caller<'_, RuntimeContext>,
    offset: u32,
    length: u32,
) -> Result<(), Trap> {
    let memory = exported_memory_vec(&mut caller, offset as usize, length as usize);
    caller.data_mut().extend_return_data(memory.as_slice());
    Ok(())
}

pub(crate) fn evm_keccak256(
    mut caller: Caller<'_, RuntimeContext>,
    offset: u32,
    size: u32,
    dest: u32,
) -> Result<(), Trap> {
    // Ensure the offset and size are valid
    let input_data = exported_memory_vec(&mut caller, offset as usize, size as usize);
    assert!(offset + size as u32 <= input_data.len() as u32);

    // let's calculate a hash via tiny_keccak::sha3
    let data_slice = input_data.as_slice();
    let mut hasher = Sha3::v256();
    hasher.update(data_slice);
    let mut result = [0u8; 32];
    hasher.finalize(&mut result);

    caller.write_memory(dest as usize, result.as_slice());
    Ok(())
}

/// @TODO
pub(crate) fn evm_callvalue(mut caller: Caller<'_, RuntimeContext>, dest: u32) -> Result<(), Trap> {
    // Ensure the offset and size are valid
    // start_index, U256(32)
    // let input_data = exported_memory_vec(&mut caller, offset as usize, size as usize);

    let result = [0u8; 32];
    caller.write_memory(dest as usize, result.as_slice());
    Ok(())
}

pub(crate) fn evm_calldataload(
    _caller: Caller<'_, RuntimeContext>,
    _offset: u32,
    _dest: u32,
) -> Result<(), Trap> {
    // let mut input_data = caller.data().input().to_vec();

    // if input_data.len() > offset as usize {
    //     input_data = input_data.split_off(offset as usize);
    // }

    // caller.write_memory(dest as usize, input_data.as_slice());
    Ok(())
}

// pub(crate) fn evm_calldatasize(
//     mut caller: Caller<'_, RuntimeContext>,
//     dest: u32,
// ) -> Result<(), Trap> { let bytes: &[u8] = &caller.data().input().capacity().to_ne_bytes();
//   caller.write_memory(dest as usize, bytes); Ok(())
// }<|MERGE_RESOLUTION|>--- conflicted
+++ resolved
@@ -1,8 +1,6 @@
 pub use crate::{evm::*, mpt::*, zktrie::*};
 use crate::{runtime::RuntimeContext, ExitCode, Runtime};
 use fluentbase_rwasm::{common::Trap, AsContextMut, Caller, Extern, Memory};
-use std::mem::size_of;
-use tiny_keccak::{Hasher, Sha3};
 
 fn exported_memory(caller: &mut Caller<'_, RuntimeContext>) -> Memory {
     let memory = caller
@@ -14,21 +12,7 @@
     }
 }
 
-<<<<<<< HEAD
-fn exported_input(caller: &mut Caller<'_, RuntimeContext>) -> Memory {
-    let memory = caller
-        .get_export("memory")
-        .unwrap_or_else(|| unreachable!("there is no memory export inside"));
-    match memory {
-        Extern::Memory(memory) => memory,
-        _ => unreachable!("there is no memory export inside"),
-    }
-}
-
-fn exported_memory_slice<'a>(
-=======
 pub(crate) fn exported_memory_slice<'a>(
->>>>>>> 54dd4f13
     caller: &'a mut Caller<'_, RuntimeContext>,
     offset: usize,
     length: usize,
@@ -68,21 +52,11 @@
 }
 
 pub(crate) fn sys_read(
-    _caller: Caller<'_, RuntimeContext>,
-    _target: u32,
-    _offset: u32,
-    _length: u32,
-) -> Result<(), Trap> {
-<<<<<<< HEAD
-    //  let input = caller.data().input().clone();
-    // if offset + length > input.len() as u32 {
-    //     return Err(ExitCode::MemoryOutOfBounds.into());
-    // }
-    // caller.write_memory(
-    //     target as usize,
-    //     &input.as_slice()[(offset as usize)..(offset as usize + length as usize)],
-    // );
-=======
+    mut caller: Caller<'_, RuntimeContext>,
+    target: u32,
+    offset: u32,
+    length: u32,
+) -> Result<(), Trap> {
     let input = caller.data().input(0).clone();
     if offset + length > input.len() as u32 {
         return Err(ExitCode::MemoryOutOfBounds.into());
@@ -109,7 +83,6 @@
         target as usize,
         &input.as_slice()[(offset as usize)..(offset as usize + length as usize)],
     );
->>>>>>> 54dd4f13
     Ok(())
 }
 
@@ -176,35 +149,24 @@
 }
 
 pub(crate) fn wasi_args_get(
-<<<<<<< HEAD
-    caller: Caller<'_, RuntimeContext>,
-    argv: i32,
-    argv_buffer: i32,
-) -> Result<i32, Trap> {
-    let input = caller.data().input(argv);
-    // copy all input into argv buffer
-    caller.write_memory(argv_buffer as usize, &input.as_slice());
-    // init argv array (we have only 1 element inside argv)
-    caller.write_memory(argv as usize, &argv_buffer.to_be_bytes());
-=======
     mut caller: Caller<'_, RuntimeContext>,
     argv_ptrs_ptr: i32,
     argv_buff_ptr: i32,
 ) -> Result<i32, Trap> {
     let argc = caller.data().input_count();
     let argv = caller.data().input_size();
+    // @TODO
     // copy argv ptrs into argc buffer
-    let argv_ptrs = exported_memory_slice(&mut caller, argv_ptrs_ptr as usize, (argc * 4) as usize);
-    let mut ptr_sum = argv_buff_ptr;
-    for (i, it) in caller.data().input.iter().enumerate() {
-        argv_ptrs[i..].copy_from_slice(&*ptr_sum.to_le_bytes());
-        ptr_sum += it.len();
-    }
+    // let argv_ptrs = exported_memory_slice(&mut caller, argv_ptrs_ptr as usize, (argc * 4) as
+    // usize); let mut ptr_sum = argv_buff_ptr;
+    // for (i, it) in caller.data().input.iter().enumerate() {
+    //     argv_ptrs[i..].copy_from_slice(&*ptr_sum.to_le_bytes());
+    //     ptr_sum += it.len();
+    // }
     // copy argv buffer
     let argv_buff = exported_memory_slice(&mut caller, argv_buff_ptr as usize, argv as usize);
     argv_buff.copy_from_slice(caller.data().argv_buffer().as_slice());
     // return success
->>>>>>> 54dd4f13
     Ok(wasi::ERRNO_SUCCESS.raw() as i32)
 }
 
@@ -253,58 +215,4 @@
     let memory = exported_memory_vec(&mut caller, offset as usize, length as usize);
     caller.data_mut().extend_return_data(memory.as_slice());
     Ok(())
-}
-
-pub(crate) fn evm_keccak256(
-    mut caller: Caller<'_, RuntimeContext>,
-    offset: u32,
-    size: u32,
-    dest: u32,
-) -> Result<(), Trap> {
-    // Ensure the offset and size are valid
-    let input_data = exported_memory_vec(&mut caller, offset as usize, size as usize);
-    assert!(offset + size as u32 <= input_data.len() as u32);
-
-    // let's calculate a hash via tiny_keccak::sha3
-    let data_slice = input_data.as_slice();
-    let mut hasher = Sha3::v256();
-    hasher.update(data_slice);
-    let mut result = [0u8; 32];
-    hasher.finalize(&mut result);
-
-    caller.write_memory(dest as usize, result.as_slice());
-    Ok(())
-}
-
-/// @TODO
-pub(crate) fn evm_callvalue(mut caller: Caller<'_, RuntimeContext>, dest: u32) -> Result<(), Trap> {
-    // Ensure the offset and size are valid
-    // start_index, U256(32)
-    // let input_data = exported_memory_vec(&mut caller, offset as usize, size as usize);
-
-    let result = [0u8; 32];
-    caller.write_memory(dest as usize, result.as_slice());
-    Ok(())
-}
-
-pub(crate) fn evm_calldataload(
-    _caller: Caller<'_, RuntimeContext>,
-    _offset: u32,
-    _dest: u32,
-) -> Result<(), Trap> {
-    // let mut input_data = caller.data().input().to_vec();
-
-    // if input_data.len() > offset as usize {
-    //     input_data = input_data.split_off(offset as usize);
-    // }
-
-    // caller.write_memory(dest as usize, input_data.as_slice());
-    Ok(())
-}
-
-// pub(crate) fn evm_calldatasize(
-//     mut caller: Caller<'_, RuntimeContext>,
-//     dest: u32,
-// ) -> Result<(), Trap> { let bytes: &[u8] = &caller.data().input().capacity().to_ne_bytes();
-//   caller.write_memory(dest as usize, bytes); Ok(())
-// }+}