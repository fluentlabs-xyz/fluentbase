--- conflicted
+++ resolved
@@ -1,8 +1,6 @@
-use crate::{runtime::RuntimeContext, ExitCode, Runtime};
+use crate::runtime::RuntimeContext;
 use fluentbase_rwasm::{AsContextMut, Caller, Extern, Memory};
-<<<<<<< HEAD
-use fluentbase_rwasm_core::common::Trap;
-=======
+pub(crate) use mpt::*;
 
 mod crypto;
 mod ecc;
@@ -19,7 +17,6 @@
 pub(crate) use sys::*;
 pub(crate) use wasi::*;
 // pub(crate) use zktrie::*;
->>>>>>> a877cd98
 
 fn exported_memory(caller: &mut Caller<'_, RuntimeContext>) -> Memory {
     let memory = caller
