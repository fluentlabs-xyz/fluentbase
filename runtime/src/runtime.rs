use crate::{
    macros::{forward_call, forward_call_args},
    ExitCode,
    RuntimeError,
    SysFuncIdx,
    RECURSIVE_MAX_DEPTH,
    STACK_MAX_HEIGHT,
};
use fluentbase_rwasm::{
    common::{Trap, ValueType},
    engine::Tracer,
    rwasm::{ImportFunc, ImportLinker, InstructionSet, ReducedModule, ReducedModuleError},
    AsContextMut,
    Caller,
    Config,
    Engine,
    FuelConsumptionMode,
    Func,
    FuncType,
    Instance,
    Linker,
    Module,
    StackLimits,
    Store,
};
use std::mem::take;

#[derive(Debug, Clone)]
pub struct RuntimeContext {
    // context inputs
    pub(crate) bytecode: Vec<u8>,
    pub(crate) fuel_limit: u32,
    pub(crate) state: u32,
    pub(crate) catch_trap: bool,
    pub(crate) input: Vec<Vec<u8>>,
    // context outputs
    pub(crate) exit_code: i32,
    pub(crate) output: Vec<u8>,
}

impl Default for RuntimeContext {
    fn default() -> Self {
        Self {
            bytecode: vec![],
            fuel_limit: 0,
            state: 0,
            catch_trap: true,
            input: vec![],
            exit_code: 0,
            output: vec![],
        }
    }
}

impl RuntimeContext {
    pub fn new<I: Into<Vec<u8>>>(bytecode: I) -> Self {
        Self {
            bytecode: bytecode.into(),
            ..Default::default()
        }
    }

    pub fn with_input(mut self, input_data: &[u8]) -> Self {
        self.input = vec![input_data.to_vec()];
        self
    }

    pub fn with_state(mut self, state: u32) -> Self {
        self.state = state;
        self
    }

    pub fn with_catch_trap(mut self, catch_trap: bool) -> Self {
        self.catch_trap = catch_trap;
        self
    }

    pub fn with_fuel_limit(mut self, fuel_limit: u32) -> Self {
        self.fuel_limit = fuel_limit;
        self
    }

    pub(crate) fn extend_return_data(&mut self, value: &[u8]) {
        self.output.extend(value);
    }

    pub fn exit_code(&self) -> i32 {
        self.exit_code
    }

    pub fn input(&self, argc: usize) -> &Vec<u8> {
        // TODO: "add overflow check here"
<<<<<<< HEAD
        &<Vec<u8> as AsRef<Vec<u8>>>::as_ref(&self.input[argc])
=======
        self.input.get(argc).as_ref().unwrap()
>>>>>>> 6605c912
    }

    pub fn input_count(&self) -> u32 {
        self.input.len() as u32
    }

    pub fn input_size(&self) -> u32 {
<<<<<<< HEAD
        self.input.iter().map(|v| v.len()).sum::<usize>() as u32
    }

    pub fn argv_buffer(&self) -> Vec<u8> {
        self.input.clone()
            .iter_mut()
            .reduce(|a, b| {
                a.extend(b.clone());
                a
            })
            .map(|x| x.clone())
            .unwrap_or_default()
=======
        self.input.iter().map(|v| v.len() as u32).sum::<u32>()
    }

    pub fn argv_buffer(&self) -> Vec<u8> {
        self.input.iter().fold(Vec::new(), |mut a, b| {
            a.extend(b);
            a
        })
>>>>>>> 6605c912
    }

    pub fn output(&self) -> &Vec<u8> {
        &self.output
    }
}

#[derive(Debug)]
pub struct ExecutionResult {
    runtime_context: RuntimeContext,
    tracer: Tracer,
}

impl ExecutionResult {
    pub fn cloned(store: &Store<RuntimeContext>) -> Self {
        Self {
            runtime_context: store.data().clone(),
            tracer: store.tracer().clone(),
        }
    }

    pub fn taken(store: &mut Store<RuntimeContext>) -> Self {
        Self {
            runtime_context: take(store.data_mut()),
            tracer: take(store.tracer_mut()),
        }
    }

    pub fn bytecode(&self) -> &Vec<u8> {
        &self.runtime_context.bytecode
    }

    pub fn tracer(&self) -> &Tracer {
        &self.tracer
    }

    pub fn data(&self) -> &RuntimeContext {
        &self.runtime_context
    }
}

#[allow(dead_code)]
pub struct Runtime {
    engine: Engine,
    bytecode: InstructionSet,
    module: Module,
    linker: Linker<RuntimeContext>,
    store: Store<RuntimeContext>,
    instance: Instance,
}

impl Runtime {
    pub fn new_linker() -> ImportLinker {
        let mut import_linker = ImportLinker::default();
        // Fluentbase sys calls
        import_linker.insert_function(ImportFunc::new_env(
            "env".to_string(),
            "_sys_halt".to_string(),
            SysFuncIdx::SYS_HALT as u16,
            &[ValueType::I32; 1],
            &[],
        ));
        import_linker.insert_function(ImportFunc::new_env(
            "env".to_string(),
            "_sys_state".to_string(),
            SysFuncIdx::SYS_STATE as u16,
            &[],
            &[ValueType::I32; 1],
        ));
        import_linker.insert_function(ImportFunc::new_env(
            "env".to_string(),
            "_sys_write".to_string(),
            SysFuncIdx::SYS_WRITE as u16,
            &[ValueType::I32; 2],
            &[],
        ));
        import_linker.insert_function(ImportFunc::new_env(
            "env".to_string(),
            "_sys_read".to_string(),
            SysFuncIdx::SYS_READ as u16,
            &[ValueType::I32; 3],
            &[],
        ));
        import_linker.insert_function(ImportFunc::new_env(
            "env".to_string(),
            "_sys_input".to_string(),
            SysFuncIdx::SYS_INPUT as u16,
            &[ValueType::I32; 4],
            &[],
        ));
        // WASI sys calls
        import_linker.insert_function(ImportFunc::new_env(
            "wasi_snapshot_preview1".to_string(),
            "proc_exit".to_string(),
            SysFuncIdx::WASI_PROC_EXIT as u16,
            &[ValueType::I32; 1],
            &[],
        ));
        import_linker.insert_function(ImportFunc::new_env(
            "wasi_snapshot_preview1".to_string(),
            "fd_write".to_string(),
            SysFuncIdx::WASI_FD_WRITE as u16,
            &[ValueType::I32; 4],
            &[ValueType::I32; 1],
        ));
        import_linker.insert_function(ImportFunc::new_env(
            "wasi_snapshot_preview1".to_string(),
            "environ_sizes_get".to_string(),
            SysFuncIdx::WASI_ENVIRON_SIZES_GET as u16,
            &[ValueType::I32; 2],
            &[ValueType::I32; 1],
        ));
        import_linker.insert_function(ImportFunc::new_env(
            "wasi_snapshot_preview1".to_string(),
            "environ_get".to_string(),
            SysFuncIdx::WASI_ENVIRON_GET as u16,
            &[ValueType::I32; 2],
            &[ValueType::I32; 1],
        ));
        import_linker.insert_function(ImportFunc::new_env(
            "wasi_snapshot_preview1".to_string(),
            "args_sizes_get".to_string(),
            SysFuncIdx::WASI_ARGS_SIZES_GET as u16,
            &[ValueType::I32; 2],
            &[ValueType::I32; 1],
        ));
        import_linker.insert_function(ImportFunc::new_env(
            "wasi_snapshot_preview1".to_string(),
            "args_get".to_string(),
            SysFuncIdx::WASI_ARGS_GET as u16,
            &[ValueType::I32; 2],
            &[ValueType::I32; 1],
        ));
        // RWASM sys calls
        import_linker.insert_function(ImportFunc::new_env(
            "env".to_string(),
            "_rwasm_transact".to_string(),
            SysFuncIdx::RWASM_TRANSACT as u16,
            &[ValueType::I32; 6],
            &[ValueType::I32; 1],
        ));
        // EVM sys calls
        import_linker.insert_function(ImportFunc::new_env(
            "env".to_string(),
            "_evm_stop".to_string(),
            SysFuncIdx::EVM_STOP as u16,
            &[ValueType::I32; 0],
            &[],
        ));
        import_linker.insert_function(ImportFunc::new_env(
            "env".to_string(),
            "_evm_return".to_string(),
            SysFuncIdx::EVM_RETURN as u16,
            &[ValueType::I32; 2],
            &[],
        ));

        // zktrie
        // zktrie_open
        import_linker.insert_function(ImportFunc::new_env(
            "env".to_string(),
            "zktrie_open".to_string(),
            SysFuncIdx::ZKTRIE_OPEN as u16,
            &[ValueType::I32; 5],
            &[],
        ));
        // account updates
        // zktrie_update_nonce
        import_linker.insert_function(ImportFunc::new_env(
            "env".to_string(),
            "zktrie_update_nonce".to_string(),
            SysFuncIdx::ZKTRIE_UPDATE_NONCE as u16,
            &[ValueType::I32; 2],
            &[],
        ));
        // zktrie_update_balance
        import_linker.insert_function(ImportFunc::new_env(
            "env".to_string(),
            "zktrie_update_balance".to_string(),
            SysFuncIdx::ZKTRIE_UPDATE_BALANCE as u16,
            &[ValueType::I32; 2],
            &[],
        ));
        // zktrie_update_storage_root
        import_linker.insert_function(ImportFunc::new_env(
            "env".to_string(),
            "zktrie_update_storage_root".to_string(),
            SysFuncIdx::ZKTRIE_UPDATE_STORAGE_ROOT as u16,
            &[ValueType::I32; 2],
            &[],
        ));
        // zktrie_update_code_hash
        import_linker.insert_function(ImportFunc::new_env(
            "env".to_string(),
            "zktrie_update_code_hash".to_string(),
            SysFuncIdx::ZKTRIE_UPDATE_CODE_HASH as u16,
            &[ValueType::I32; 2],
            &[],
        ));
        // zktrie_update_code_size
        import_linker.insert_function(ImportFunc::new_env(
            "env".to_string(),
            "zktrie_update_code_size".to_string(),
            SysFuncIdx::ZKTRIE_UPDATE_CODE_SIZE as u16,
            &[ValueType::I32; 2],
            &[],
        ));
        // account gets
        // zktrie_get_nonce
        import_linker.insert_function(ImportFunc::new_env(
            "env".to_string(),
            "zktrie_get_nonce".to_string(),
            SysFuncIdx::ZKTRIE_GET_NONCE as u16,
            &[ValueType::I32; 2],
            &[],
        ));
        // zktrie_get_balance
        import_linker.insert_function(ImportFunc::new_env(
            "env".to_string(),
            "zktrie_get_balance".to_string(),
            SysFuncIdx::ZKTRIE_GET_BALANCE as u16,
            &[ValueType::I32; 2],
            &[],
        ));
        // zktrie_get_storage_root
        import_linker.insert_function(ImportFunc::new_env(
            "env".to_string(),
            "zktrie_get_storage_root".to_string(),
            SysFuncIdx::ZKTRIE_GET_STORAGE_ROOT as u16,
            &[ValueType::I32; 2],
            &[],
        ));
        // zktrie_get_code_hash
        import_linker.insert_function(ImportFunc::new_env(
            "env".to_string(),
            "zktrie_get_code_hash".to_string(),
            SysFuncIdx::ZKTRIE_GET_CODE_HASH as u16,
            &[ValueType::I32; 2],
            &[],
        ));
        // zktrie_get_code_size
        import_linker.insert_function(ImportFunc::new_env(
            "env".to_string(),
            "zktrie_get_code_size".to_string(),
            SysFuncIdx::ZKTRIE_GET_CODE_SIZE as u16,
            &[ValueType::I32; 2],
            &[],
        ));
        // store updates
        // zktrie_update_store
        import_linker.insert_function(ImportFunc::new_env(
            "env".to_string(),
            "zktrie_update_store".to_string(),
            SysFuncIdx::ZKTRIE_UPDATE_STORE as u16,
            &[ValueType::I32; 2],
            &[],
        ));
        // store gets
        // zktrie_get_store
        import_linker.insert_function(ImportFunc::new_env(
            "env".to_string(),
            "zktrie_get_store".to_string(),
            SysFuncIdx::ZKTRIE_GET_STORE as u16,
            &[ValueType::I32; 2],
            &[],
        ));

        // forward_call!(res, "env", "mpt_open", fn mpt_open(key_offset: i32, output_offset: i32) ->
        // i32);
        import_linker.insert_function(ImportFunc::new_env(
            "env".to_string(),
            "mpt_open".to_string(),
            SysFuncIdx::MPT_OPEN as u16,
            &[ValueType::I32; 2],
            &[ValueType::I32; 1],
        ));
        // forward_call!(res, "env", "mpt_update", fn mpt_update(rlp_offset: i32, rlp_len: i32) ->
        // ());
        import_linker.insert_function(ImportFunc::new_env(
            "env".to_string(),
            "mpt_update".to_string(),
            SysFuncIdx::MPT_UPDATE as u16,
            &[ValueType::I32; 2],
            &[],
        ));
        // forward_call!(res, "env", "mpt_get", fn mpt_get(key_offset: i32, key_len: i32,
        // output_offset: i32) -> i32);
        import_linker.insert_function(ImportFunc::new_env(
            "env".to_string(),
            "mpt_get".to_string(),
            SysFuncIdx::MPT_GET as u16,
            &[ValueType::I32; 2],
            &[ValueType::I32; 1],
        ));
        // forward_call!(res, "env", "mpt_get_root", fn mpt_get_root(output_offset: i32) -> i32);
        import_linker.insert_function(ImportFunc::new_env(
            "env".to_string(),
            "mpt_get_root".to_string(),
            SysFuncIdx::MPT_GET_ROOT as u16,
            &[ValueType::I32; 2],
            &[ValueType::I32; 1],
        ));

        import_linker
    }

    pub fn run(rwasm_binary: &[u8], input_data: &[u8]) -> Result<ExecutionResult, RuntimeError> {
        let runtime_context = RuntimeContext::new(rwasm_binary).with_input(input_data);
        let import_linker = Self::new_linker();
        Self::run_with_context(runtime_context, &import_linker)
    }

    pub fn run_with_context(
        runtime_context: RuntimeContext,
        import_linker: &ImportLinker,
    ) -> Result<ExecutionResult, RuntimeError> {
        let mut runtime = Self::new(runtime_context, import_linker)?;
        Ok(ExecutionResult::taken(&mut runtime.store))
    }

    pub fn new(
        runtime_context: RuntimeContext,
        import_linker: &ImportLinker,
    ) -> Result<Self, RuntimeError> {
        let fuel_limit = runtime_context.fuel_limit;

        let engine = {
            let mut config = Config::default();
            config.set_stack_limits(
                StackLimits::new(STACK_MAX_HEIGHT, STACK_MAX_HEIGHT, RECURSIVE_MAX_DEPTH).unwrap(),
            );
            config.floats(false);
            if fuel_limit > 0 {
                config.fuel_consumption_mode(FuelConsumptionMode::Eager);
                config.consume_fuel(true);
            }
            Engine::new(&config)
        };

        let (module, bytecode) = {
            let reduced_module = ReducedModule::new(runtime_context.bytecode.as_slice())
                .map_err(Into::<RuntimeError>::into)?;
            let module_builder =
                reduced_module.to_module_builder(&engine, import_linker, FuncType::new([], []));
            (module_builder.finish(), reduced_module.bytecode().clone())
        };

        let mut linker = Linker::<RuntimeContext>::new(&engine);
        let mut store = Store::<RuntimeContext>::new(&engine, runtime_context);

        if fuel_limit > 0 {
            store.add_fuel(fuel_limit as u64).unwrap();
        }

        Self::register_bindings(&mut linker, &mut store);

        // we save original state to pass u32::MAX for init (router doesn't work in this case)
        let original_state = store.data().state;
        store.data_mut().state = u32::MAX;

        let instance = linker
            .instantiate(&mut store, &module)
            .map_err(Into::<RuntimeError>::into)?
            .start(&mut store)
            .map_err(Into::<RuntimeError>::into)?;

        // restore state for next runs
        store.data_mut().state = original_state;

        let result = Self {
            engine,
            bytecode,
            module,
            linker,
            store,
            instance,
        };

        Ok(result)
    }

    pub fn call(&mut self) -> Result<ExecutionResult, RuntimeError> {
        let func =
            self.instance
                .get_func(&mut self.store, "main")
                .ok_or(RuntimeError::ReducedModule(
                    ReducedModuleError::MissingEntrypoint,
                ))?;
        let res = func
            .call(&mut self.store, &[], &mut [])
            .map_err(Into::<RuntimeError>::into);
        if self.store.data().catch_trap && res.is_err() {
            Self::catch_trap(res.err().unwrap());
        }
        // we need to restore trace to recover missing opcode values
        self.restore_trace();
        let execution_result = ExecutionResult::cloned(&self.store);
        Ok(execution_result)
    }

    fn register_bindings(linker: &mut Linker<RuntimeContext>, store: &mut Store<RuntimeContext>) {
        // sys
        forward_call!(linker, store, "env", "_sys_halt", fn sys_halt(exit_code: u32) -> ());
        forward_call!(linker, store, "env", "_sys_state", fn sys_state() -> u32);
        forward_call!(linker, store, "env", "_sys_read", fn sys_read(target: u32, offset: u32, length: u32) -> ());
        forward_call!(linker, store, "env", "_sys_input", fn sys_input(index: u32, target: u32, offset: u32, length: u32) -> ());
        forward_call!(linker, store, "env", "_sys_write", fn sys_write(offset: u32, length: u32) -> ());
        // wasi
        forward_call!(linker, store, "wasi_snapshot_preview1", "proc_exit", fn wasi_proc_exit(exit_code: i32) -> ());
        forward_call!(linker, store, "wasi_snapshot_preview1", "fd_write", fn wasi_fd_write(fd: i32, iovs_ptr: i32, iovs_len: i32, rp0_ptr: i32) -> i32);
        forward_call!(linker, store, "wasi_snapshot_preview1", "environ_sizes_get", fn wasi_environ_sizes_get(rp0_ptr: i32, rp1_ptr: i32) -> i32);
        forward_call!(linker, store, "wasi_snapshot_preview1", "environ_get", fn wasi_environ_get(environ: i32, environ_buffer: i32) -> i32);
        forward_call!(linker, store, "wasi_snapshot_preview1", "args_sizes_get", fn wasi_args_sizes_get(argc_ptr: i32, argv_ptr: i32) -> i32);
        forward_call!(linker, store, "wasi_snapshot_preview1", "args_get", fn wasi_args_get(argv_ptrs_ptr: i32, argv_buff_ptr: i32) -> i32);
        // rwasm
        forward_call!(linker, store, "env", "_rwasm_transact", fn rwasm_transact(code_offset: i32, code_len: i32, input_offset: i32, input_len: i32, output_offset: i32, output_len: i32) -> i32);
        // evm (orphaned)
        forward_call!(linker, store, "env", "_evm_stop", fn evm_stop() -> ());
        forward_call!(linker, store, "env", "_evm_return", fn evm_return(offset: u32, length: u32) -> ());
        // zktrie
        forward_call!(linker, store, "env", "zktrie_open", fn zktrie_open(root_offset: i32, root_len: i32, keys_offset: i32, leafs_offset: i32, accounts_count: i32) -> ());
        forward_call!(linker, store, "env", "zktrie_update_nonce", fn zktrie_update_nonce(offset: i32, length: i32) -> ());
        forward_call!(linker, store, "env", "zktrie_get_nonce", fn zktrie_get_nonce(key_offset: i32, output_offset: i32) -> ());
        forward_call!(linker, store, "env", "zktrie_update_balance", fn zktrie_update_balance(offset: i32, length: i32) -> ());
        forward_call!(linker, store, "env", "zktrie_get_balance", fn zktrie_get_balance(key_offset: i32, output_offset: i32) -> ());
        forward_call!(linker, store, "env", "zktrie_update_storage_root", fn zktrie_update_storage_root(offset: i32, length: i32) -> ());
        forward_call!(linker, store, "env", "zktrie_get_storage_root", fn zktrie_get_storage_root(key_offset: i32, output_offset: i32) -> ());
        forward_call!(linker, store, "env", "zktrie_update_code_hash", fn zktrie_update_code_hash(offset: i32, length: i32) -> ());
        forward_call!(linker, store, "env", "zktrie_get_code_hash", fn zktrie_get_code_hash(key_offset: i32, output_offset: i32) -> ());
        forward_call!(linker, store, "env", "zktrie_update_code_size", fn zktrie_update_code_size(offset: i32, length: i32) -> ());
        forward_call!(linker, store, "env", "zktrie_get_code_size", fn zktrie_get_code_size(key_offset: i32, output_offset: i32) -> ());
        forward_call!(linker, store, "env", "zktrie_update_store", fn zktrie_update_store(key_offset: i32, value_offset: i32) -> ());
        forward_call!(linker, store, "env", "zktrie_get_store", fn zktrie_get_store(key_offset: i32, output_offset: i32) -> ());
        // mpt
        forward_call!(linker, store, "env", "mpt_open", fn mpt_open(key_offset: i32, output_offset: i32) -> i32);
        forward_call!(linker, store, "env", "mpt_update", fn mpt_update(rlp_offset: i32, rlp_len: i32) -> ());
        forward_call!(linker, store, "env", "mpt_get", fn mpt_get(key_offset: i32, key_len: i32, output_offset: i32) -> i32);
        forward_call!(linker, store, "env", "mpt_get_root", fn mpt_get_root(output_offset: i32) -> i32);
    }

    pub fn catch_trap(err: RuntimeError) -> i32 {
        let err = match err {
            RuntimeError::Rwasm(err) => err,
            RuntimeError::ReducedModule(_) => return ExitCode::UnknownError as i32,
        };
        let err = match err {
            fluentbase_rwasm::Error::Trap(err) => err,
            _ => return ExitCode::UnknownError as i32,
        };
        // for i32 error code (raw error) just return result
        if let Some(exit_status) = err.i32_exit_status() {
            return exit_status;
        }
        // for trap code (wasmi error) convert error to i32
        if let Some(trap_code) = err.trap_code() {
            return Into::<ExitCode>::into(trap_code) as i32;
        }
        // otherwise its just an unknown error
        ExitCode::UnknownError as i32
    }

    fn restore_trace(&mut self) {
        // we need to fix logs, because we lost information about instr meta during conversion
        let tracer = self.store.tracer_mut();
        let call_id = tracer.logs.first().map(|v| v.call_id).unwrap_or_default();
        for log in tracer.logs.iter_mut() {
            if log.call_id != call_id {
                continue;
            }
            let instr = self.bytecode.get(log.index).unwrap();
            log.opcode = *instr;
        }
    }
}<|MERGE_RESOLUTION|>--- conflicted
+++ resolved
@@ -90,11 +90,7 @@
 
     pub fn input(&self, argc: usize) -> &Vec<u8> {
         // TODO: "add overflow check here"
-<<<<<<< HEAD
-        &<Vec<u8> as AsRef<Vec<u8>>>::as_ref(&self.input[argc])
-=======
         self.input.get(argc).as_ref().unwrap()
->>>>>>> 6605c912
     }
 
     pub fn input_count(&self) -> u32 {
@@ -102,20 +98,6 @@
     }
 
     pub fn input_size(&self) -> u32 {
-<<<<<<< HEAD
-        self.input.iter().map(|v| v.len()).sum::<usize>() as u32
-    }
-
-    pub fn argv_buffer(&self) -> Vec<u8> {
-        self.input.clone()
-            .iter_mut()
-            .reduce(|a, b| {
-                a.extend(b.clone());
-                a
-            })
-            .map(|x| x.clone())
-            .unwrap_or_default()
-=======
         self.input.iter().map(|v| v.len() as u32).sum::<u32>()
     }
 
@@ -124,7 +106,6 @@
             a.extend(b);
             a
         })
->>>>>>> 6605c912
     }
 
     pub fn output(&self) -> &Vec<u8> {
