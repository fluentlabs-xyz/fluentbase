[package]
name = "fluentbase-runtime"
version = "0.1.0"
authors.workspace = true
repository.workspace = true
edition.workspace = true
readme.workspace = true
license.workspace = true
keywords.workspace = true
categories.workspace = true

[dependencies]
fluentbase-rwasm = { path = "../rwasm" }
lazy_static = "1.4.0"
<<<<<<< HEAD
tiny-keccak = { version = "2.0", features = ["sha3"] }
tokio = { version = "1.33", features = ["full"] }
rlp = "0.5.2"
ethereum-types = "0.14.1"
hex = "0.4.3"
codec = { package = "parity-scale-codec", version = "3.1.5", default-features = false, features = [ "derive" ] }
web3 = "0.19.0"
ethereum = "0.14.0"
open-fastrlp = "0.1.4"
reqwest = { version = "0.11", features = ["json"] }
ethers="2.0.10"
serde = "1"
serde_json = "1"
=======
>>>>>>> 5b53d240
strum = "0.25.0"
halo2curves = { git = "https://github.com/scroll-tech/halo2curves.git", branch = "0.3.1-derive-serde" }
strum_macros = "0.25.2"
wasi = "0.11.0"
wat = "1.0.69"
zktrie = { git = "https://github.com/scroll-tech/zktrie.git", tag="v0.6.0" }
<<<<<<< HEAD
poseidon = { git = "https://github.com/scroll-tech/poseidon" }
=======
poseidon = { git = "https://github.com/scroll-tech/poseidon" }
>>>>>>> 5b53d240
<|MERGE_RESOLUTION|>--- conflicted
+++ resolved
@@ -12,7 +12,6 @@
 [dependencies]
 fluentbase-rwasm = { path = "../rwasm" }
 lazy_static = "1.4.0"
-<<<<<<< HEAD
 tiny-keccak = { version = "2.0", features = ["sha3"] }
 tokio = { version = "1.33", features = ["full"] }
 rlp = "0.5.2"
@@ -26,16 +25,10 @@
 ethers="2.0.10"
 serde = "1"
 serde_json = "1"
-=======
->>>>>>> 5b53d240
 strum = "0.25.0"
 halo2curves = { git = "https://github.com/scroll-tech/halo2curves.git", branch = "0.3.1-derive-serde" }
 strum_macros = "0.25.2"
 wasi = "0.11.0"
 wat = "1.0.69"
 zktrie = { git = "https://github.com/scroll-tech/zktrie.git", tag="v0.6.0" }
-<<<<<<< HEAD
-poseidon = { git = "https://github.com/scroll-tech/poseidon" }
-=======
-poseidon = { git = "https://github.com/scroll-tech/poseidon" }
->>>>>>> 5b53d240
+poseidon = { git = "https://github.com/scroll-tech/poseidon" }