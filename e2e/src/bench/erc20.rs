--- conflicted
+++ resolved
@@ -132,61 +132,6 @@
     });
 }
 
-<<<<<<< HEAD
-#[bench]
-fn bench_native_erc20(b: &mut Bencher) {
-    let mut ctx = EvmTestingContext::default();
-    const DEPLOYER_ADDR: Address = address!("1111111111111111111111111111111111111111");
-    ctx.sdk = ctx.sdk.with_contract_context(ContractContextV1 {
-        address: PRECOMPILE_ERC20,
-        ..Default::default()
-    });
-    let mut initial_settings = InitialSettings::new();
-    let total_supply = U256::from(0xffff_ffffu64);
-    initial_settings.add_feature(Feature::InitialSupply {
-        amount: fixed_bytes_from_u256(&total_supply),
-        owner: DEPLOYER_ADDR.into(),
-        decimals: DECIMALS_DEFAULT,
-    });
-    let contract_address = ctx.deploy_evm_tx(
-        DEPLOYER_ADDR,
-        initial_settings
-            .try_encode_for_deploy()
-            .expect("failed to encode settings for deploy")
-            .into(),
-    );
-
-    #[inline(always)]
-    fn call_with_sig(
-        ctx: &mut EvmTestingContext,
-        input: Bytes,
-        caller: &Address,
-        callee: &Address,
-    ) {
-        ctx.call_evm_tx(*caller, *callee, input, None, None);
-    }
-
-    let to = address!("0000000000000000000000000000000000000000");
-    let amount = U256::from(22);
-    let mut input = Vec::<u8>::new();
-    input.extend(SIG_TRANSFER.to_le_bytes());
-    input.extend(to.as_slice());
-    input.extend(&fixed_bytes_from_u256(&amount));
-    let input: Bytes = input.clone().into();
-    println!("SIG_TRANSFER input hex: {}", hex::encode(&input));
-
-    let transfer_coin = |ctx: &mut EvmTestingContext| {
-        let input = hex!("bb9c05a900000000000000000000000000000000000000000000000000000000000000000000000000000000000000000000000000000016").into();
-        call_with_sig(ctx, input, &DEPLOYER_ADDR, &contract_address);
-    };
-
-    b.iter(|| {
-        transfer_coin(&mut ctx);
-    });
-}
-
-=======
->>>>>>> c4e07aea
 // evm erc20: 493625.125 ns/iter (+/- 14337.172499999986)
 // wasm erc20: 136839.875 ns/iter (+/- 6614.3399999999965)
 // native erc20 (be u256): 133378.0925 ns/iter (+/- 4874.236499999999)
