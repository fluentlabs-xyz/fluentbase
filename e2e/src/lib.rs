#![allow(soft_unstable)]
#![feature(test)]

extern crate alloc;
extern crate core;

#[cfg(test)]
mod bench;
#[cfg(test)]
mod bridge;
#[cfg(test)]
mod builtins;
#[cfg(test)]
mod constructor;
#[cfg(test)]
mod deployer;
#[cfg(test)]
<<<<<<< HEAD
mod eip2935;
#[cfg(test)]
=======
>>>>>>> c4e07aea
mod erc20;
#[cfg(test)]
mod evm;
#[cfg(test)]
mod gas;
#[cfg(test)]
mod multicall;
#[cfg(test)]
mod nitro;
#[cfg(test)]
mod router;
#[cfg(test)]
mod stateless;
#[cfg(all(test, feature = "enable-svm"))]
pub mod svm_loader_v4;
#[cfg(test)]
mod wasm;

pub const EXAMPLE_ABI_SOLIDITY: &[u8] = fluentbase_examples_abi_solidity::WASM_BYTECODE;
pub const EXAMPLE_CHECKMATE: &[u8] = fluentbase_examples_checkmate::WASM_BYTECODE;
pub const EXAMPLE_CLIENT_SOLIDITY: &[u8] = fluentbase_examples_client_solidity::WASM_BYTECODE;
pub const EXAMPLE_CONSTRUCTOR_PARAMS: &[u8] = fluentbase_examples_constructor_params::WASM_BYTECODE;
pub const EXAMPLE_ERC20: &[u8] = fluentbase_examples_erc20::WASM_BYTECODE;
pub const EXAMPLE_GREETING: &[u8] = fluentbase_examples_greeting::WASM_BYTECODE;
pub const EXAMPLE_JSON: &[u8] = fluentbase_examples_json::WASM_BYTECODE;
pub const EXAMPLE_KECCAK256: &[u8] = fluentbase_examples_keccak::WASM_BYTECODE;
pub const EXAMPLE_PANIC: &[u8] = fluentbase_examples_panic::WASM_BYTECODE;
pub const EXAMPLE_ROUTER_SOLIDITY: &[u8] = fluentbase_examples_router_solidity::WASM_BYTECODE;
pub const EXAMPLE_RWASM: &[u8] = fluentbase_examples_rwasm::WASM_BYTECODE;
pub const EXAMPLE_SECP256K1: &[u8] = fluentbase_examples_secp256k1::WASM_BYTECODE;
pub const EXAMPLE_SIMPLE_STORAGE: &[u8] = fluentbase_examples_simple_storage::WASM_BYTECODE;
pub const EXAMPLE_STORAGE: &[u8] = fluentbase_examples_storage::WASM_BYTECODE;
pub const EXAMPLE_TINY_KECCAK256: &[u8] = fluentbase_examples_tiny_keccak::WASM_BYTECODE;<|MERGE_RESOLUTION|>--- conflicted
+++ resolved
@@ -15,12 +15,9 @@
 #[cfg(test)]
 mod deployer;
 #[cfg(test)]
-<<<<<<< HEAD
+mod erc20;
+#[cfg(test)]
 mod eip2935;
-#[cfg(test)]
-=======
->>>>>>> c4e07aea
-mod erc20;
 #[cfg(test)]
 mod evm;
 #[cfg(test)]
