#![allow(soft_unstable)]
#![feature(test)]

extern crate alloc;
extern crate core;

#[cfg(test)]
mod bench;
#[cfg(test)]
mod bridge;
#[cfg(test)]
mod builtins;
#[cfg(test)]
mod constructor;
#[cfg(test)]
mod deployer;
#[cfg(test)]
mod evm;
#[cfg(test)]
mod gas;
#[cfg(test)]
mod multicall;
#[cfg(test)]
mod nitro;
#[cfg(test)]
mod router;
#[cfg(test)]
mod stateless;
<<<<<<< HEAD
#[cfg(all(test, feature = "enable-svm"))]
pub mod svm_loader_v4;
=======
>>>>>>> 83004fa0
#[cfg(test)]
mod wasm;

pub const EXAMPLE_ABI_SOLIDITY: &[u8] = fluentbase_examples_abi_solidity::WASM_BYTECODE;
pub const EXAMPLE_CHECKMATE: &[u8] = fluentbase_examples_checkmate::WASM_BYTECODE;
pub const EXAMPLE_CLIENT_SOLIDITY: &[u8] = fluentbase_examples_client_solidity::WASM_BYTECODE;
pub const EXAMPLE_CONSTRUCTOR_PARAMS: &[u8] = fluentbase_examples_constructor_params::WASM_BYTECODE;
pub const EXAMPLE_ERC20: &[u8] = fluentbase_examples_erc20::WASM_BYTECODE;
pub const EXAMPLE_GREETING: &[u8] = fluentbase_examples_greeting::WASM_BYTECODE;
pub const EXAMPLE_JSON: &[u8] = fluentbase_examples_json::WASM_BYTECODE;
pub const EXAMPLE_KECCAK256: &[u8] = fluentbase_examples_keccak::WASM_BYTECODE;
pub const EXAMPLE_PANIC: &[u8] = fluentbase_examples_panic::WASM_BYTECODE;
pub const EXAMPLE_ROUTER_SOLIDITY: &[u8] = fluentbase_examples_router_solidity::WASM_BYTECODE;
pub const EXAMPLE_RWASM: &[u8] = fluentbase_examples_rwasm::WASM_BYTECODE;
pub const EXAMPLE_SECP256K1: &[u8] = fluentbase_examples_secp256k1::WASM_BYTECODE;
pub const EXAMPLE_SIMPLE_STORAGE: &[u8] = fluentbase_examples_simple_storage::WASM_BYTECODE;
pub const EXAMPLE_STORAGE: &[u8] = fluentbase_examples_storage::WASM_BYTECODE;
pub const EXAMPLE_TINY_KECCAK256: &[u8] = fluentbase_examples_tiny_keccak::WASM_BYTECODE;<|MERGE_RESOLUTION|>--- conflicted
+++ resolved
@@ -26,11 +26,9 @@
 mod router;
 #[cfg(test)]
 mod stateless;
-<<<<<<< HEAD
+#[cfg(test)]
 #[cfg(all(test, feature = "enable-svm"))]
 pub mod svm_loader_v4;
-=======
->>>>>>> 83004fa0
 #[cfg(test)]
 mod wasm;
 
