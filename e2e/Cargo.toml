--- conflicted
+++ resolved
@@ -51,15 +51,9 @@
 [features]
 default = [
     "std",
-<<<<<<< HEAD
-    #    "wasmtime",
-    "enable-svm",
-    "debug-print"
-=======
     "wasmtime",
     #    "debug-print",
     #    "enable-svm",
->>>>>>> c8c93675
 ]
 enable-svm = [
     "fluentbase-runtime/enable-svm",
