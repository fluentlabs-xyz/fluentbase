[workspace]
members = [
    "bin",
    "crates/*",
    "revm/crates/*",
    "crates/genesis/bin",
    "examples/*",
    "e2e",
]
exclude = [
    "crates/evm",
    "crates/evm/evm-rwasm",
    "crates/evm/evm-snippets",
    "revm/e2e",
    "examples/node_modules",
]
resolver = "2"

[workspace.package]
authors = [
    "Dmitry Savonin <dmitry@fluentlabs.xyz>",
]
repository = "https://github.com/fluentlabs-xyz/fuentbase"
edition = "2021"
readme = "README.md"
license = "MIT"
keywords = ["wasm", "webassembly", "interpreter", "vm"]
categories = ["wasm", "no-std", "virtualization"]

[workspace.dependencies]
fluentbase-types = { path = "./crates/types", default-features = false }
fluentbase-codec = { path = "./crates/codec", default-features = false }
fluentbase-codec-derive = { path = "./crates/codec-derive", default-features = false }
fluentbase-sdk = { path = "./crates/sdk", default-features = false }
fluentbase-sdk-derive = { path = "./crates/sdk-derive", default-features = false }
fluentbase-core = { path = "./crates/core", default-features = false }
fluentbase-contracts = { path = "crates/contracts", default-features = false }
fluentbase-core-macros = { path = "./crates/core-macros", default-features = false }
fluentbase-runtime = { path = "./crates/runtime", default-features = false }
fluentbase-poseidon = { path = "./crates/poseidon", default-features = false }
fluentbase-zktrie = { path = "./crates/zktrie", default-features = false }
fluentbase-genesis = { path = "./crates/genesis", default-features = false }

# fuel
fuel-tx = { git = "https://github.com/fluentlabs-xyz/fuel-vm", branch = "develop", default-features = false, features = ["alloc"] }
fuel-vm = { git = "https://github.com/fluentlabs-xyz/fuel-vm", branch = "develop", default-features = false, features = ["alloc"] }
fuel-core = { git = "https://github.com/fluentlabs-xyz/fuel-core", branch = "devel" }
fuel-core-types = { git = "https://github.com/fluentlabs-xyz/fuel-core", branch = "devel", default-features = false, features = ["serde", "alloc"] }
fuel-core-executor = { git = "https://github.com/fluentlabs-xyz/fuel-core", branch = "devel", default-features = false, features = ["alloc"] }
fuel-core-storage = { git = "https://github.com/fluentlabs-xyz/fuel-core", branch = "devel", default-features = false, features = ["alloc"] }
#fuel-tx = { path = "../../fluentlabs-xyz/fuel-vm/fuel-tx", default-features = false, features = ["alloc"] }
#fuel-vm = { path = "../../fluentlabs-xyz/fuel-vm/fuel-vm", default-features = false, features = ["alloc"] }
#fuel-core = { path = "../fuel-core/crates/fuel-core" }
#fuel-core-types = { path = "../fuel-core/crates/types", default-features = false, features = ["serde", "alloc"] }
#fuel-core-executor = { path = "../fuel-core/crates/services/executor", default-features = false, features = ["alloc"] }
#fuel-core-storage = { path = "../fuel-core/crates/storage", default-features = false, features = ["alloc"] }

rwasm = { git = "https://github.com/fluentlabs-xyz/rwasm", branch = "devel", default-features = false }
#rwasm = { path = "../rwasm/rwasm", default-features = false }
halo2curves = { git = "https://github.com/privacy-scaling-explorations/halo2curves", tag = "v0.6.1", default-features = false }
byteorder = { version = "1.5.0", default-features = false }
alloy-primitives = { version = "0.7", default-features = false, features = ["rlp"] }
alloy-rlp = { version = "0.3", default-features = false, features = ["derive"] }
alloy-genesis = { version = "0.1", default-features = false }
alloy-sol-types = { version = "0.7", default-features = false }
hashbrown = { version = "0.14" }
serde = { version = "1.0.203", default-features = false, features = ["derive"] }
postcard = { version = "1.0", default-features = false }
casey = { version = "0.4" }
paste = { version = "1.0", default-features = false }
revm-interpreter = { path = "revm/crates/interpreter", default-features = false, features = ["rwasm"] }
revm-primitives = { path = "revm/crates/primitives", default-features = false, features = ["rwasm"] }
revm-precompile = { path = "revm/crates/precompile", default-features = false, features = ["rwasm"] }
revm = { package = "revm-fluent", path = "revm/crates/revm_fluent", default-features = false, features = [
    "hashbrown",
    "blst",
    "rwasm",
    #    "secp256k1",
    #    "debug-print",
] }
<<<<<<< HEAD
#zeth-primitives = { git = "https://github.com/fluentlabs-xyz/zeth-rwasm.git", branch = "rwasm", default-features = false }
=======
>>>>>>> 9f007119
#revm-interpreter = { package = "revm-interpreter-fluent", path = "../revm-rwasm/crates/interpreter_fluent", default-features = false, features = ["rwasm"] }
#revm-primitives = { path = "../revm-rwasm/crates/primitives", default-features = false, features = ["rwasm"] }
#revm-precompile = { path = "../revm-rwasm/crates/precompile", default-features = false, features = ["rwasm"] }
#revm = { package = "revm-fluent", path = "../revm-rwasm/crates/revm_fluent", default-features = false, features = [
#    "hashbrown",
#    "blst",
#    "rwasm",
#    #    "secp256k1",
#    #    "debug-print",
#] }
zeth-primitives = { git = "https://github.com/fluentlabs-xyz/zeth-rwasm.git", branch = "rwasm", default-features = false }
#zeth-primitives = { path = "../zeth-rwasm/primitives", default-features = false }
bytes = { version = "1.5" }
eth_trie = { version = "0.4", default-features = false }
hex = { version = "0.4.3", default-features = false, features = ["alloc"] }
hex-literal = { version = "0.4.1" }
strum = { version = "0.26" }
strum_macros = { version = "0.26" }
lazy_static = { version = "1.4.0", default-features = false, features = ["spin_no_std"] }
regex = { version = "1.10" }
<<<<<<< HEAD
#borsh = { version = "1.5.1", default-features = false, features = ["bytes", "derive", "hashbrown"] }
#borsh-derive = { version = "1.5.1" }
=======
anyhow = { version = "1.0.86", default-features = false }
syn = "2.0"
clap = { version = "4.5", features = ["derive"] }
>>>>>>> 9f007119

[profile.bench]
lto = "fat"
codegen-units = 1

[profile.release]
panic = "abort"
lto = true
opt-level = 3
strip = false
debug = false
debug-assertions = false
rpath = false
codegen-units = 1

#[profile.release]
#opt-level = 1
#debug = false
#debug-assertions = false
#overflow-checks = false
#lto = true
#panic = "abort"
#incremental = false
#codegen-units = 1
#rpath = false
#strip = true<|MERGE_RESOLUTION|>--- conflicted
+++ resolved
@@ -78,10 +78,7 @@
     #    "secp256k1",
     #    "debug-print",
 ] }
-<<<<<<< HEAD
-#zeth-primitives = { git = "https://github.com/fluentlabs-xyz/zeth-rwasm.git", branch = "rwasm", default-features = false }
-=======
->>>>>>> 9f007119
+zeth-primitives = { git = "https://github.com/fluentlabs-xyz/zeth-rwasm.git", branch = "rwasm", default-features = false }
 #revm-interpreter = { package = "revm-interpreter-fluent", path = "../revm-rwasm/crates/interpreter_fluent", default-features = false, features = ["rwasm"] }
 #revm-primitives = { path = "../revm-rwasm/crates/primitives", default-features = false, features = ["rwasm"] }
 #revm-precompile = { path = "../revm-rwasm/crates/precompile", default-features = false, features = ["rwasm"] }
@@ -92,8 +89,6 @@
 #    #    "secp256k1",
 #    #    "debug-print",
 #] }
-zeth-primitives = { git = "https://github.com/fluentlabs-xyz/zeth-rwasm.git", branch = "rwasm", default-features = false }
-#zeth-primitives = { path = "../zeth-rwasm/primitives", default-features = false }
 bytes = { version = "1.5" }
 eth_trie = { version = "0.4", default-features = false }
 hex = { version = "0.4.3", default-features = false, features = ["alloc"] }
@@ -102,14 +97,11 @@
 strum_macros = { version = "0.26" }
 lazy_static = { version = "1.4.0", default-features = false, features = ["spin_no_std"] }
 regex = { version = "1.10" }
-<<<<<<< HEAD
 #borsh = { version = "1.5.1", default-features = false, features = ["bytes", "derive", "hashbrown"] }
 #borsh-derive = { version = "1.5.1" }
-=======
 anyhow = { version = "1.0.86", default-features = false }
 syn = "2.0"
 clap = { version = "4.5", features = ["derive"] }
->>>>>>> 9f007119
 
 [profile.bench]
 lto = "fat"
