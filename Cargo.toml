[workspace]
members = [
    "contracts/*",
    "crates/*",
    "revm/crates/*",
    "solana-ee-core/crates/core",
    "solana-ee-core/crates/examples/hello-world",
    "crates/rwasm/e2e",
<<<<<<< HEAD
=======
    "examples/*",
>>>>>>> d217ae63
    "e2e",
]
exclude = [
    # exclude revm e2e testing suite to let it be a separate crate
    "revm/e2e",
    "solana-ee-core",
]
resolver = "2"

[workspace.package]
authors = [
    "Dmitry Savonin <dmitry@fluentlabs.xyz>",
]
repository = "https://github.com/fluentlabs-xyz/fuentbase"
edition = "2021"
readme = "README.md"
license = "MIT"
keywords = ["wasm", "webassembly", "interpreter", "vm"]
categories = ["wasm", "no-std", "virtualization"]

[workspace.dependencies]
fluentbase-build = { path = "./crates/build", default-features = false }
fluentbase-types = { path = "./crates/types", default-features = false }
fluentbase-codec = { path = "./crates/codec", default-features = false, features = ["derive"] }
fluentbase-codec-derive = { path = "./crates/codec-derive", default-features = false }
fluentbase-evm = { path = "./crates/evm", default-features = false }
fluentbase-sdk = { path = "./crates/sdk", default-features = false }
fluentbase-sdk-derive = { path = "./crates/sdk-derive", default-features = false }
fluentbase-runtime = { path = "./crates/runtime", default-features = false }
fluentbase-rwasm = { path = "./crates/rwasm", default-features = false, features = ["std"] }
fluentbase-poseidon = { path = "./crates/poseidon", default-features = false }
fluentbase-genesis = { path = "./crates/genesis", default-features = false }

#fluentbase-svm = { path = "./crates/svm", default-features = false }
solana-ee-core = { path = "./solana-ee-core/crates/core", default-features = false }
solana-program = { git = "https://github.com/fluentlabs-xyz/solana", branch = "feat/svm", default-features = false }
#solana-program = { path = "../solana/sdk/program", default-features = false }
solana_rbpf = { git = "https://github.com/fluentlabs-xyz/rbpf", branch = "feat/svm", default-features = false }
#solana_rbpf = { path = "../rbpf", default-features = false }

rwasm = { git = "https://github.com/fluentlabs-xyz/rwasm", branch = "devel", default-features = false }

halo2curves = { git = "https://github.com/privacy-scaling-explorations/halo2curves", tag = "v0.6.1", default-features = false }
byteorder = { version = "1.5.0", default-features = false }
alloy-primitives = { version = "=0.8.21", default-features = false, features = ["rlp", "map"] }
alloy-rlp = { version = "0.3.10", default-features = false, features = ["derive"] }
alloy-genesis = { version = "0.11.1", default-features = false }
alloy-sol-types = { version = "0.8.20", default-features = false }
hashbrown = { version = "0.15", default-features = false, features = ["alloc"] }
serde = { version = "1.0.203", default-features = false, features = ["alloc", "derive", "rc"] }
serde_json = { version = "1.0", default-features = false }
casey = { version = "0.4" }
paste = { version = "1.0", default-features = false }
revm-interpreter = { path = "revm/crates/interpreter", default-features = false }
revm-primitives = { path = "revm/crates/primitives", default-features = false }
revm-precompile = { path = "revm/crates/precompile", default-features = false }
revm = { path = "revm/crates/revm", default-features = false, features = [
    "std",
    "hashbrown",
] }
auto_impl = { version = "1.2", default-features = false }
bytes = { version = "1.5", default-features = false }
eth_trie = { version = "0.4", default-features = false }
hex = { version = "0.4.3", default-features = false, features = ["alloc"] }
hex-literal = { version = "0.4.1" }
strum = { version = "0.26" }
strum_macros = { version = "0.26" }
lazy_static = { version = "1.4.0", default-features = false, features = ["spin_no_std"] }
anyhow = { version = "1.0.86", default-features = false }
syn = "2.0"
clap = { version = "4.5", features = ["derive"] }
tiny-keccak = { version = "2.0.2", features = ["keccak"] }

keccak-hash = { version = "0.11.0", default-features = false }
itertools = { version = "0.14.0", default-features = false, features = ["use_alloc"] }

#bincode = { path = "../bincode", default-features = false }
bincode = { git = "https://github.com/fluentlabs-xyz/bincode", branch = "feat/svm-v1.3.3", default-features = false }
num-derive = { version = "0.4" }
num-traits = { version = "0.2", features = ["i128"], default-features = false }

[profile.bench]
lto = "fat"
codegen-units = 1

[profile.release]
panic = "abort"
lto = true
opt-level = 3
strip = false
debug = false
debug-assertions = false
rpath = false
codegen-units = 1

#[profile.release]
#opt-level = 1
#debug = false
#debug-assertions = false
#overflow-checks = false
#lto = true
#panic = "abort"
#incremental = false
#codegen-units = 1
#rpath = false
#strip = true<|MERGE_RESOLUTION|>--- conflicted
+++ resolved
@@ -6,10 +6,7 @@
     "solana-ee-core/crates/core",
     "solana-ee-core/crates/examples/hello-world",
     "crates/rwasm/e2e",
-<<<<<<< HEAD
-=======
-    "examples/*",
->>>>>>> d217ae63
+    #    "examples/*",
     "e2e",
 ]
 exclude = [
